--- conflicted
+++ resolved
@@ -247,13 +247,8 @@
     if (pythonDetected() && !g.wasInMalloc()) {
       auto realSize = SuperHeap::getSize(ptr);
       assert(realSize >= sz);
-<<<<<<< HEAD
-      // FIXME: Not sure why this assert was here. --EDB
-      //      assert((sz < 16) || (realSize <= 2 * sz));
-=======
       // EDB 4 June 2023, disabled below, possibly spurious assertion
       // assert((sz < 16) || (realSize <= 2 * sz));
->>>>>>> 9d7ae81a
       register_malloc(realSize, ptr, false);  // false -> invoked from C/C++
     }
     return ptr;
