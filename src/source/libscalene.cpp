--- conflicted
+++ resolved
@@ -29,14 +29,9 @@
 // https://github.com/mpaland/printf)
 extern "C" void _putchar(char ch) { ::write(1, (void *)&ch, 1); }
 
-<<<<<<< HEAD
-constexpr uint64_t AllocationSamplingRate = 1 * 1549351ULL;   // 1 * 1048576ULL;
-constexpr uint64_t MemcpySamplingRate = AllocationSamplingRate * 7;
-=======
 constexpr uint64_t DefaultAllocationSamplingRate =
     1 * 1549351ULL;  // 1 * 1048576ULL;
 constexpr uint64_t MemcpySamplingRate = DefaultAllocationSamplingRate * 7;
->>>>>>> 5e7027ab
 
 /**
  * @brief the replacement heap for sampling purposes
