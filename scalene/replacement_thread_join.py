from scalene.scalene_profiler import Scalene
import sys
from typing import Optional
import threading


@Scalene.shim
def replacement_thread_join(scalene: Scalene) -> None:
    orig_thread_join = threading.Thread.join

    def thread_join_replacement(
        self: threading.Thread, timeout: Optional[float] = None
    ) -> None:
        """We replace threading.Thread.join with this method which always
        periodically yields."""
        start_time = scalene.get_wallclock_time()
        interval = sys.getswitchinterval()
        while self.is_alive():
            scalene.set_thread_sleeping(threading.get_ident())
            orig_thread_join(self, interval)
            scalene.reset_thread_sleeping(threading.get_ident())
            # If a timeout was specified, check to see if it's expired.
            if timeout:
                end_time = scalene.get_wallclock_time()
                if end_time - start_time >= timeout:
                    return None
        return None
<<<<<<< HEAD

    threading.Thread.join = thread_join_replacement  # type: ignore
=======
    threading.Thread.join = thread_join_replacement # type: ignore
>>>>>>> 14c7c6fe
<|MERGE_RESOLUTION|>--- conflicted
+++ resolved
@@ -25,9 +25,5 @@
                 if end_time - start_time >= timeout:
                     return None
         return None
-<<<<<<< HEAD
-
-    threading.Thread.join = thread_join_replacement  # type: ignore
-=======
-    threading.Thread.join = thread_join_replacement # type: ignore
->>>>>>> 14c7c6fe
+    
+    threading.Thread.join = thread_join_replacement # type: ignore