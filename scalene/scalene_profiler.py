--- conflicted
+++ resolved
@@ -292,7 +292,6 @@
         """Mark a new line by allocating the trigger number of bytes."""
         bytearray(NEWLINE_TRIGGER_LENGTH)
 
-<<<<<<< HEAD
     # @staticmethod
     # def invalidate_lines(frame: FrameType, _event: str, _arg: str) -> Any:
     #     """Mark the last_profiled information as invalid as soon as we execute a different line of code."""
@@ -335,54 +334,7 @@
     #         print(f"{Scalene.__error_message}:\n", e)
     #         traceback.print_exc()
     #         return None
-=======
-    @staticmethod
-    def invalidate_lines(frame: FrameType, _event: str, _arg: str) -> Any:
-        """Mark the last_profiled information as invalid as soon as we execute a different line of code."""
-        try:
-            # If we are still on the same line, return.
-            ff = frame.f_code.co_filename
-            fl = frame.f_lineno
-            (fname, lineno, lasti) = Scalene.__last_profiled
-            if (ff == fname) and (fl == lineno):
-                return None
-            # Different line: stop tracing this frame.
-            frame.f_trace = None
-            frame.f_trace_lines = False
-            # If we are not in a file we should be tracing, return.
-            if not Scalene.should_trace(ff):
-                return None
-            if f := Scalene.on_stack(frame, fname, lineno):
-                # We are still on the same line, but somewhere up the stack
-                # (since we returned when it was the same line in this
-                # frame). Stop tracing in this frame.
-                return None
-            # We are on a different line; stop tracing and increment the count.
-            sys.settrace(None)
-            with Scalene.__invalidate_mutex:
-                Scalene.__invalidate_queue.append(
-                    (Scalene.__last_profiled[0], Scalene.__last_profiled[1])
-                )
-                Scalene.update_line()
-            Scalene.__last_profiled_invalidated = True
-
-            Scalene.__last_profiled = (
-                Filename("NADA"),
-                LineNumber(0),
-                ByteCodeIndex(0)
-                #     Filename(ff),
-                #     LineNumber(fl),
-                #     ByteCodeIndex(frame.f_lasti),
-            )
-            return None
-        except AttributeError:
-            # This can happen when Scalene shuts down.
-            return None
-        except Exception as e:
-            print(f"{Scalene.__error_message}:\n", e)
-            traceback.print_exc()
-            return None
->>>>>>> 04d33762
+
 
     @classmethod
     def clear_metrics(cls) -> None:
@@ -534,7 +486,6 @@
         # First, see if we have now executed a different line of code.
         # If so, increment.
         # TODO: assess the necessity of the following block
-<<<<<<< HEAD
         # if invalidated or not (
         #     fname == Filename(f.f_code.co_filename)
         #     and lineno == LineNumber(f.f_lineno)
@@ -547,23 +498,7 @@
         Scalene.__last_profiled[0] = Filename(f.f_code.co_filename)
         Scalene.__last_profiled[1] = LineNumber(f.f_lineno)
         Scalene.__last_profiled[2] = ByteCodeIndex(f.f_lasti)
-=======
-        invalidated = Scalene.__last_profiled_invalidated
-        (fname, lineno, lasti) = Scalene.__last_profiled
-        if not invalidated and not (
-            fname == Filename(f.f_code.co_filename)
-            and lineno == LineNumber(f.f_lineno)
-        ):
-            with Scalene.__invalidate_mutex:
-                Scalene.__invalidate_queue.append((fname, lineno))
-                Scalene.update_line()
-        Scalene.__last_profiled_invalidated = False
-        Scalene.__last_profiled = (
-            Filename(f.f_code.co_filename),
-            LineNumber(f.f_lineno),
-            ByteCodeIndex(f.f_lasti),
-        )
->>>>>>> 04d33762
+
         Scalene.__alloc_sigq.put([0])
         pywhere.enable_settrace()
         del this_frame
@@ -1329,13 +1264,9 @@
 
             is_malloc = action == Scalene.MALLOC_ACTION
             if is_malloc and count == NEWLINE_TRIGGER_LENGTH + 1:
-<<<<<<< HEAD
-                last_file, last_line = Scalene.__invalidate_queue.pop(0)
-                # print(last_file, last_line, stats.memory_malloc_count[last_file][last_line])
-=======
                 with Scalene.__invalidate_mutex:
                     last_file, last_line = Scalene.__invalidate_queue.pop(0)
->>>>>>> 04d33762
+
                 stats.memory_malloc_count[last_file][last_line] += 1
                     # print(stats.memory_current_highwater_mark[last_file][last_line])
                 stats.memory_aggregate_footprint[last_file][
@@ -1714,21 +1645,15 @@
             exit_status = 1
         finally:
             self.stop()
-<<<<<<< HEAD
-            # sys.settrace(None)
-            # if not Scalene.__args.cpu_only:
-            
             pywhere.disable_settrace()
             pywhere.depopulate_struct()
-=======
-            sys.settrace(None)
+
             stats = Scalene.__stats
             (last_file, last_line, _) = Scalene.__last_profiled
             stats.memory_malloc_count[last_file][last_line] += 1
             stats.memory_aggregate_footprint[last_file][
                 last_line
             ] += stats.memory_current_highwater_mark[last_file][last_line]
->>>>>>> 04d33762
             # If we've collected any samples, dump them.
             did_output = Scalene.output_profile()
             if not did_output:
