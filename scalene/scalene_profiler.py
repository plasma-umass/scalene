"""Scalene: a scripting-language aware profiler for Python.

    https://github.com/plasma-umass/scalene

    See the paper "docs/scalene-paper.pdf" in this repository for technical
    details on an earlier version of Scalene's design; note that a
    number of these details have changed.

    by Emery Berger
    https://emeryberger.com

    usage: scalene test/testme.py
    usage help: scalene --help

"""
import argparse
import atexit
import builtins
import contextlib
from copy import copy
import functools
import gc
import http.server
import inspect
import json
import math
import multiprocessing
import os
import pathlib
import platform
import random
import re
import signal
import socketserver
import stat
import sys
import tempfile
import threading
import time
import traceback
import webbrowser
from collections import defaultdict
from functools import lru_cache
from signal import Handlers, Signals
from types import FrameType
from typing import Any, Callable, Dict, List, Optional, Set, Tuple, Union, cast

from scalene.scalene_arguments import ScaleneArguments
from scalene.scalene_client_timer import ScaleneClientTimer
from scalene.scalene_funcutils import ScaleneFuncUtils
from scalene.scalene_json import ScaleneJSON
from scalene.scalene_mapfile import ScaleneMapFile
from scalene.scalene_output import ScaleneOutput
from scalene.scalene_preload import ScalenePreload
from scalene.scalene_signals import ScaleneSignals
from scalene.scalene_statistics import (
    Address,
    ByteCodeIndex,
    Filename,
    LineNumber,
    ScaleneStatistics,
)

if sys.platform != "win32":
    import resource

if platform.system() == "Darwin":
    from scalene.scalene_apple_gpu import ScaleneAppleGPU as ScaleneGPU
else:
    from scalene.scalene_gpu import ScaleneGPU  # type: ignore

from scalene.scalene_parseargs import ScaleneParseArgs, StopJupyterExecution
from scalene.scalene_sigqueue import ScaleneSigQueue


def require_python(version: Tuple[int, int]) -> None:
    assert (
        sys.version_info >= version
    ), f"Scalene requires Python version {version[0]}.{version[1]} or above."


require_python((3, 8))


# Scalene fully supports Unix-like operating systems; in
# particular, Linux, Mac OS X, and WSL 2 (Windows Subsystem for Linux 2 = Ubuntu).
# It also has partial support for Windows.

# Install our profile decorator.


def scalene_redirect_profile(func: Any) -> Any:
    return Scalene.profile(func)


builtins.profile = scalene_redirect_profile  # type: ignore

# Must equal src/include/sampleheap.hpp NEWLINE *minus 1*
NEWLINE_TRIGGER_LENGTH = 98820  # SampleHeap<...>::NEWLINE-1


def start() -> None:
    Scalene.start()


def stop() -> None:
    Scalene.stop()


class Scalene:
    """The Scalene profiler itself."""

    __in_jupyter = False  # are we running inside a Jupyter notebook
    __start_time = 0  # start of profiling, in nanoseconds
    __sigterm_exit_code = 143
    # Whether the current profiler is a child
    __is_child = -1
    # the pid of the primary profiler
    __parent_pid = -1
    __initialized: bool = False
    __last_profiled = (Filename("NADA"), LineNumber(0), ByteCodeIndex(0))
    __last_profiled_invalidated = False

    # Support for @profile
    # decorated files
    __files_to_profile: Dict[Filename, bool] = defaultdict(bool)
    # decorated functions
    __functions_to_profile: Dict[Filename, Dict[Any, bool]] = defaultdict(
        lambda: {}
    )

    # Cache the original thread join function, which we replace with our own version.
    __original_thread_join = threading.Thread.join

    # As above; we'll cache the original thread and replace it.
    __original_lock = threading.Lock

    __args = ScaleneArguments()
    __signals = ScaleneSignals()
    __stats = ScaleneStatistics()
    __output = ScaleneOutput()
    __json = ScaleneJSON()
    __gpu = ScaleneGPU()

    __output.gpu = __gpu.has_gpu()
    __json.gpu = __gpu.has_gpu()

    @staticmethod
    def get_original_lock() -> threading.Lock:
        return Scalene.__original_lock()

    # Likely names for the Python interpreter.
    __all_python_names = [
        os.path.basename(sys.executable),
        os.path.basename(sys.executable) + str(sys.version_info.major),
        os.path.basename(sys.executable)
        + str(sys.version_info.major)
        + "."
        + str(sys.version_info.minor),
    ]

    # when did we last receive a signal?
    __last_signal_time_virtual: float = 0
    __last_signal_time_wallclock: float = 0
    __last_signal_time_sys: float = 0
    __last_signal_time_user: float = 0

    # path for the program being profiled
    __program_path: str = ""
    # temporary directory to hold aliases to Python

    __python_alias_dir: pathlib.Path

    # Profile output parameters

    # when we output the next profile
    __next_output_time: float = float("inf")
    # pid for tracking child processes
    __pid: int = 0

    __malloc_mapfile: ScaleneMapFile
    __memcpy_mapfile: ScaleneMapFile

    # Program-specific information:
    #   the name of the program being profiled
    __program_being_profiled = Filename("")

    # Is the thread sleeping? (We use this to properly attribute CPU time.)
    __is_thread_sleeping: Dict[int, bool] = defaultdict(
        bool
    )  # False by default

    child_pids: Set[
        int
    ] = set()  # Needs to be unmangled to be accessed by shims

    # Signal queues for CPU timers, allocations, and memcpy
    __cpu_sigq: ScaleneSigQueue[Any]
    __alloc_sigq: ScaleneSigQueue[Any]
    __memcpy_sigq: ScaleneSigQueue[Any]
    __sigqueues: List[ScaleneSigQueue[Any]]

    client_timer: ScaleneClientTimer = ScaleneClientTimer()

    __orig_signal = signal.signal
    __orig_exit = os._exit
    if sys.version_info < (3, 8):
        __orig_raise_signal = lambda s: os.kill(os.getpid(), s)
    else:
        __orig_raise_signal = signal.raise_signal

    __orig_kill = os.kill
    if sys.platform != "win32":
        __orig_setitimer = signal.setitimer
        __orig_siginterrupt = signal.siginterrupt

    @staticmethod
    def get_all_signals_set() -> Set[int]:
        return set(Scalene.__signals.get_all_signals())

    @staticmethod
    def get_timer_signals() -> Tuple[int, signal.Signals]:
        return Scalene.__signals.get_timer_signals()

    @staticmethod
    def set_in_jupyter() -> None:
        Scalene.__in_jupyter = True

    @staticmethod
    def in_jupyter() -> bool:
        return Scalene.__in_jupyter

    @staticmethod
    def interruption_handler(
        signum: Union[
            Callable[[Signals, FrameType], None], int, Handlers, None
        ],
        this_frame: Optional[FrameType],
    ) -> None:
        raise KeyboardInterrupt

    @staticmethod
    def on_stack(
        frame: FrameType, fname: Filename, lineno: LineNumber
    ) -> Optional[FrameType]:
        """Returns true iff the given filename and line number are anywhere on the stack starting at frame."""
        found_frame = None
        f = frame
        while f:
            if (f.f_code.co_filename, f.f_lineno) == (fname, lineno):
                found_frame = f
                break
            f = cast(FrameType, f.f_back)
        return found_frame

    @staticmethod
    def update_line() -> None:
        # Mark a new line by allocating the trigger number of bytes.
        bytearray(NEWLINE_TRIGGER_LENGTH)

    @staticmethod
    def invalidate_lines(frame: FrameType, _event: str, _arg: str) -> Any:
        """Mark the last_profiled information as invalid as soon as we execute a different line of code."""
        try:
            # If we are still on the same line, return.
            ff = frame.f_code.co_filename
            fl = frame.f_lineno
            (fname, lineno, lasti) = Scalene.__last_profiled
            if (ff == fname) and (fl == lineno):
                return None
            # Different line: stop tracing this frame.
            frame.f_trace = None
            frame.f_trace_lines = False
            # If we are not in a file we should be tracing, return.
            if not Scalene.should_trace(ff):
                return None
            # Check if we are still executing the same line of code or
            # not (whether in this frame or one above it).
            f = Scalene.on_stack(frame, fname, lineno)
            if f:
                # Still the same line, but somewhere up the stack
                # (since we returned when it was the same line in this
                # frame). Stop tracing in this frame.
                return None
            # We are on a different line; stop tracing and increment the count.
            sys.settrace(None)
            Scalene.update_line()
            Scalene.__last_profiled_invalidated = False
            Scalene.__last_profiled = (
                Filename(ff),
                LineNumber(fl),
                ByteCodeIndex(frame.f_lasti),
            )
            return None
        except AttributeError:
            # This can happen when Scalene shuts down.
            return None
        except Exception as e:
            print("Error in program being profiled:\n", e)
            traceback.print_exc()
            return None

    @classmethod
    def clear_metrics(cls) -> None:
        """
        Clears the various states so that each forked process
        can start with a clean slate
        """
        cls.__stats.clear()
        cls.child_pids.clear()

    @classmethod
    def add_child_pid(cls, pid: int) -> None:
        cls.child_pids.add(pid)

    @classmethod
    def remove_child_pid(cls, pid: int) -> None:
        try:
            cls.child_pids.remove(pid)
        except KeyError:
            # Defensive programming: this should never happen.
            pass

    # Replacement @profile decorator function.
    # We track which functions - in which files - have been decorated,
    # and only report stats for those.
    @staticmethod
    def profile(func: Any) -> Any:
        # Record the file and function name
        Scalene.__files_to_profile[func.__code__.co_filename] = True
        Scalene.__functions_to_profile[func.__code__.co_filename][func] = True

        @functools.wraps(func)
        def wrapper_profile(*args: Any, **kwargs: Any) -> Any:
            value = func(*args, **kwargs)
            return value

        return wrapper_profile

    @staticmethod
    def shim(func: Callable[[Any], Any]) -> Any:
        """
        Provides a decorator that, when used, calls the wrapped function with the Scalene type

        Wrapped function must be of type (s: Scalene) -> Any

        This decorator allows for marking a function in a separate file as a drop-in replacement for an existing
        library function. The intention is for these functions to replace a function that indefinitely blocks (which
        interferes with Scalene) with a function that awakens periodically to allow for signals to be delivered
        """
        func(Scalene)
        # Returns the function itself to the calling file for the sake
        # of not displaying unusual errors if someone attempts to call
        # it

        @functools.wraps(func)
        def wrapped(*args: Any, **kwargs: Any) -> Any:
            return func(*args, **kwargs)

        return wrapped

    @staticmethod
    def cleanup_files() -> None:
        Scalene.__malloc_mapfile.cleanup()
        Scalene.__memcpy_mapfile.cleanup()

    @staticmethod
    def set_thread_sleeping(tid: int) -> None:
        Scalene.__is_thread_sleeping[tid] = True

    @staticmethod
    def reset_thread_sleeping(tid: int) -> None:
        Scalene.__is_thread_sleeping[tid] = False

    timer_signals = True

    @staticmethod
    def windows_timer_loop() -> None:
        """For Windows, send periodic timer signals; launch as a background thread."""
        Scalene.timer_signals = True
        while Scalene.timer_signals:
            time.sleep(Scalene.__args.cpu_sampling_rate)
            Scalene.__orig_raise_signal(Scalene.__signals.cpu_signal)

    @staticmethod
    def start_signal_queues() -> None:
        """Starts the signal processing queues (i.e., their threads)"""
        for sigq in Scalene.__sigqueues:
            sigq.start()

    @staticmethod
    def stop_signal_queues() -> None:
        """Stops the signal processing queues (i.e., their threads)"""
        for sigq in Scalene.__sigqueues:
            sigq.stop()

    @staticmethod
    def term_signal_handler(
        signum: Union[
            Callable[[Signals, FrameType], None], int, Handlers, None
        ],
        this_frame: Optional[FrameType],
    ) -> None:

        Scalene.stop()
        Scalene.output_profile()

        Scalene.__orig_exit(Scalene.__sigterm_exit_code)

    @staticmethod
    def malloc_signal_handler(
        signum: Union[
            Callable[[Signals, FrameType], None], int, Handlers, None
        ],
        this_frame: Optional[FrameType],
    ) -> None:
        invalidated = Scalene.__last_profiled_invalidated
        (fname, lineno, lasti) = Scalene.__last_profiled
        if this_frame:
            Scalene.enter_function_meta(this_frame, Scalene.__stats)
        # Walk the stack till we find a line of code in a file we are tracing.
        found_frame = False
        f = this_frame
        while f:
            if Scalene.should_trace(f.f_code.co_filename):
                found_frame = True
                break
            f = cast(FrameType, f.f_back)
        if not found_frame:
            return
        assert f
        # Start tracing until we execute a different line of
        # code in a file we are tracking.
        # First, see if we have now executed a different line of code.
        # If so, increment.
        if invalidated or not (
            fname == Filename(f.f_code.co_filename)
            and lineno == LineNumber(f.f_lineno)
        ):
            Scalene.update_line()
        Scalene.__last_profiled_invalidated = False
        Scalene.__last_profiled = (
            Filename(f.f_code.co_filename),
            LineNumber(f.f_lineno),
            ByteCodeIndex(f.f_lasti),
        )
        Scalene.__alloc_sigq.put([0])
        # Start tracing.
        sys.settrace(Scalene.invalidate_lines)
        f.f_trace = Scalene.invalidate_lines
        f.f_trace_lines = True
        del this_frame

    @staticmethod
    def free_signal_handler(
        signum: Union[
            Callable[[Signals, FrameType], None], int, Handlers, None
        ],
        this_frame: Optional[FrameType],
    ) -> None:
        if this_frame:
            Scalene.enter_function_meta(this_frame, Scalene.__stats)
        Scalene.__alloc_sigq.put([0])
        del this_frame

    @staticmethod
    def memcpy_signal_handler(
        signum: Union[
            Callable[[Signals, FrameType], None], int, Handlers, None
        ],
        this_frame: Optional[FrameType],
    ) -> None:
        Scalene.__memcpy_sigq.put((signum, this_frame))
        del this_frame

    @staticmethod
    def enable_signals() -> None:
        """Set up the signal handlers to handle interrupts for profiling and start the
        timer interrupts."""
        if sys.platform == "win32":
            Scalene.timer_signals = True
            Scalene.__orig_signal(
                Scalene.__signals.cpu_signal,
                Scalene.cpu_signal_handler,
            )
            # On Windows, we simulate timer signals by running a background thread.
            Scalene.timer_signals = True
            t = threading.Thread(target=Scalene.windows_timer_loop)
            t.start()
            Scalene.start_signal_queues()
            return
        Scalene.start_signal_queues()
        # Set signal handlers for memory allocation and memcpy events.
        Scalene.__orig_signal(
            Scalene.__signals.malloc_signal, Scalene.malloc_signal_handler
        )
        Scalene.__orig_signal(
            Scalene.__signals.free_signal, Scalene.free_signal_handler
        )
        Scalene.__orig_signal(
            Scalene.__signals.memcpy_signal, Scalene.memcpy_signal_handler
        )
        Scalene.__orig_signal(signal.SIGTERM, Scalene.term_signal_handler)
        # Set every signal to restart interrupted system calls.
        for s in Scalene.__signals.get_all_signals():
            Scalene.__orig_siginterrupt(s, False)
        # Turn on the CPU profiling timer to run at the sampling rate (exactly once).
        Scalene.__orig_signal(
            Scalene.__signals.cpu_signal,
            Scalene.cpu_signal_handler,
        )
        if sys.platform != "win32":
            Scalene.__orig_setitimer(
                Scalene.__signals.cpu_timer_signal,
                Scalene.__args.cpu_sampling_rate,
            )

    def __init__(
        self,
        arguments: argparse.Namespace,
        program_being_profiled: Optional[Filename] = None,
    ) -> None:
        import scalene.replacement_exit
        import scalene.replacement_get_context

        # Hijack lock, poll, thread_join, fork, and exit.
        import scalene.replacement_lock
        import scalene.replacement_mp_lock
        import scalene.replacement_pjoin
        import scalene.replacement_signal_fns
        import scalene.replacement_thread_join

        if sys.platform != "win32":
            import scalene.replacement_fork
            import scalene.replacement_poll_selector

        Scalene.__args = cast(ScaleneArguments, arguments)
        Scalene.__cpu_sigq = ScaleneSigQueue(Scalene.cpu_sigqueue_processor)
        Scalene.__alloc_sigq = ScaleneSigQueue(
            Scalene.alloc_sigqueue_processor
        )
        Scalene.__memcpy_sigq = ScaleneSigQueue(
            Scalene.memcpy_sigqueue_processor
        )
        Scalene.__sigqueues = [
            Scalene.__cpu_sigq,
            Scalene.__alloc_sigq,
            Scalene.__memcpy_sigq,
        ]

        # Initialize the malloc related files; if for whatever reason
        # the files don't exist and we are supposed to be profiling
        # memory, exit.
        try:
            Scalene.__malloc_mapfile = ScaleneMapFile("malloc")
            Scalene.__memcpy_mapfile = ScaleneMapFile("memcpy")
        except:
            # Ignore if we aren't profiling memory; otherwise, exit.
            if not arguments.cpu_only:
                sys.exit(1)

        Scalene.__signals.set_timer_signals(arguments.use_virtual_time)
        if arguments.pid:
            # Child process.
            # We need to use the same directory as the parent.
            # The parent always puts this directory as the first entry in the PATH.
            # Extract the alias directory from the path.
            dirname = os.environ["PATH"].split(os.pathsep)[0]
            Scalene.__python_alias_dir = pathlib.Path(dirname)
            Scalene.__pid = arguments.pid

        else:
            # Parent process.
            Scalene.__python_alias_dir = pathlib.Path(
                tempfile.mkdtemp(prefix="scalene")
            )
            # Create a temporary directory to hold aliases to the Python
            # executable, so scalene can handle multiple processes; each
            # one is a shell script that redirects to Scalene.
            Scalene.__pid = 0
            cmdline = ""
            # Pass along commands from the invoking command line.
            cmdline += f" --cpu-sampling-rate={arguments.cpu_sampling_rate}"
            if arguments.use_virtual_time:
                cmdline += " --use-virtual-time"
            if "off" in arguments and arguments.off:
                cmdline += " --off"
            if arguments.cpu_only:
                cmdline += " --cpu-only"

            environ = ScalenePreload.get_preload_environ(arguments)
            preface = " ".join(
                "=".join((k, str(v))) for (k, v) in environ.items()
            )

            # Add the --pid field so we can propagate it to the child.
            cmdline += f" --pid={os.getpid()} ---"
            payload = """#!/bin/bash
    echo $$
    %s %s -m scalene %s $@
    """ % (
                preface,
                sys.executable,
                cmdline,
            )
            # Now create all the files.
            for name in Scalene.__all_python_names:
                fname = os.path.join(Scalene.__python_alias_dir, name)
                with open(fname, "w") as file:
                    file.write(payload)
                os.chmod(fname, stat.S_IXUSR | stat.S_IRUSR | stat.S_IWUSR)
            # Finally, insert this directory into the path.
            sys.path.insert(0, str(Scalene.__python_alias_dir))
            os.environ["PATH"] = (
                str(Scalene.__python_alias_dir)
                + os.pathsep
                + os.environ["PATH"]
            )
            # Force the executable (if anyone invokes it later) to point to one of our aliases.
            sys.executable = Scalene.__all_python_names[0]

        # Register the exit handler to run when the program terminates or we quit.
        atexit.register(Scalene.exit_handler)
        # Store relevant names (program, path).
        if program_being_profiled:
            Scalene.__program_being_profiled = Filename(
                # os.path.abspath(program_being_profiled)
                program_being_profiled
            )

    @staticmethod
    def cpu_signal_handler(
        signum: Union[
            Callable[[Signals, FrameType], None], int, Handlers, None
        ],
        this_frame: Optional[FrameType],
    ) -> None:
        """Wrapper for CPU signal handlers."""
        # Get current time stats.
        if sys.platform != "win32":
            # On Linux/Mac, use getrusage, which provides higher
            # resolution values than os.times() for some reason.
            ru = resource.getrusage(resource.RUSAGE_SELF)
            now_sys = ru.ru_stime
            now_user = ru.ru_utime
        else:
            time_info = os.times()
            now_sys = time_info.system
            now_user = time_info.user
        now_virtual = time.process_time()
        now_wallclock = time.perf_counter()
        if (
            Scalene.__last_signal_time_virtual == 0
            or Scalene.__last_signal_time_wallclock == 0
        ):
            # Initialization: store values and update on the next pass.
            Scalene.__last_signal_time_virtual = now_virtual
            Scalene.__last_signal_time_wallclock = now_wallclock
            Scalene.__last_signal_time_sys = now_sys
            Scalene.__last_signal_time_user = now_user
            if sys.platform != "win32":
                Scalene.__orig_setitimer(
                    Scalene.__signals.cpu_timer_signal,
                    Scalene.__args.cpu_sampling_rate,
                )
            return

        # Periodically sample GPU load as well.
        if random.randint(0, 9) == 0:
            (gpu_load, gpu_mem_used) = Scalene.__gpu.get_stats()
        else:
            (gpu_load, gpu_mem_used) = (0.0, 0.0)

        # Pass on to the signal queue.
        Scalene.__cpu_sigq.put(
            (
                signum,
                this_frame,
                now_virtual,
                now_wallclock,
                now_sys,
                now_user,
                gpu_load,
                gpu_mem_used,
                Scalene.__last_signal_time_virtual,
                Scalene.__last_signal_time_wallclock,
                Scalene.__last_signal_time_sys,
                Scalene.__last_signal_time_user,
                copy(Scalene.__is_thread_sleeping),
            )
        )
        elapsed = now_wallclock - Scalene.__last_signal_time_wallclock
        # Store the latest values as the previously recorded values.
        Scalene.__last_signal_time_virtual = now_virtual
        Scalene.__last_signal_time_wallclock = now_wallclock
        Scalene.__last_signal_time_sys = now_sys
        Scalene.__last_signal_time_user = now_user
        if sys.platform != "win32":
            if Scalene.client_timer.is_set:

                (
                    should_raise,
                    remaining_time,
                ) = Scalene.client_timer.yield_next_delay(elapsed)
                if should_raise:
                    Scalene.__orig_raise_signal(signal.SIGUSR1)
                # NOTE-- 0 will only be returned if the 'seconds' have elapsed
                # and there is no interval
                if remaining_time > 0:
                    to_wait = min(
                        remaining_time, Scalene.__args.cpu_sampling_rate
                    )
                else:
                    to_wait = Scalene.__args.cpu_sampling_rate
                    Scalene.client_timer.reset()
                Scalene.__orig_setitimer(
                    Scalene.__signals.cpu_timer_signal,
                    to_wait,
                )
            else:
                Scalene.__orig_setitimer(
                    Scalene.__signals.cpu_timer_signal,
                    Scalene.__args.cpu_sampling_rate,
                )

    @staticmethod
    def output_profile() -> bool:
        """Outputs the profile. Returns true iff there was any info reported the profile."""
        if Scalene.__args.json:
            json_output = Scalene.__json.output_profiles(
                Scalene.__program_being_profiled,
                Scalene.__stats,
                Scalene.__pid,
                Scalene.profile_this_code,
                Scalene.__python_alias_dir,
                profile_memory=not Scalene.__args.cpu_only,
            )
            if not Scalene.__output.output_file:
                Scalene.__output.output_file = "/dev/stdout"
            with open(Scalene.__output.output_file, "w") as f:
                f.write(
                    json.dumps(json_output, sort_keys=True, indent=4)
                    + "\n"
                )
            return json_output != {}
        
        else:
            output = Scalene.__output
            column_width = Scalene.__args.column_width
            if not Scalene.__args.html:
                # Get column width of the terminal and adjust to fit.
                try:
                    # If we are in a Jupyter notebook, stick with 132
                    if "ipykernel" in sys.modules:
                        column_width = 132
                    else:
                        import shutil

                        column_width = shutil.get_terminal_size().columns
                except:
                    pass

            did_output: bool = output.output_profiles(
                column_width,
                Scalene.__stats,
                Scalene.__pid,
                Scalene.profile_this_code,
                Scalene.__python_alias_dir,
                profile_memory=not Scalene.__args.cpu_only,
                reduced_profile=Scalene.__args.reduced_profile,
            )
            return did_output

    @staticmethod
    def profile_this_code(fname: Filename, lineno: LineNumber) -> bool:
        """When using @profile, only profile files & lines that have been decorated."""
        if not Scalene.__files_to_profile:
            return True
        if fname not in Scalene.__files_to_profile:
            return False
        # Now check to see if it's the right line range.
        line_info = (
            inspect.getsourcelines(fn)
            for fn in Scalene.__functions_to_profile[fname]
        )
        found_function = any(
            line_start <= lineno < line_start + len(lines)
            for (lines, line_start) in line_info
        )
        return found_function

    @staticmethod
    def cpu_sigqueue_processor(
        _signum: Union[
            Callable[[Signals, FrameType], None], int, Handlers, None
        ],
        this_frame: FrameType,
        now_virtual: float,
        now_wallclock: float,
        now_sys: float,
        now_user: float,
        gpu_load: float,
        gpu_mem_used: float,
        prev_virtual: float,
        prev_wallclock: float,
        _prev_sys: float,
        prev_user: float,
        is_thread_sleeping: Dict[int, bool],
    ) -> None:
        """Handle interrupts for CPU profiling."""
        # We have recorded how long it has been since we received a timer
        # before.  See the logic below.
        # If it's time to print some profiling info, do so.

        if now_wallclock >= Scalene.__next_output_time:
            # Print out the profile. Set the next output time, stop
            # signals, print the profile, and then start signals
            # again.
            Scalene.__next_output_time += Scalene.__args.profile_interval
            stats = Scalene.__stats
            # pause (lock) all the queues to prevent updates while we output
            with contextlib.ExitStack() as stack:
                locks = [
                    stack.enter_context(s.lock) for s in Scalene.__sigqueues
                ]
                stats.stop_clock()
                Scalene.output_profile()
                stats.start_clock()

        # Here we take advantage of an ostensible limitation of Python:
        # it only delivers signals after the interpreter has given up
        # control. This seems to mean that sampling is limited to code
        # running purely in the interpreter, and in fact, that was a limitation
        # of the first version of Scalene, meaning that native code was entirely ignored.
        #
        # (cf. https://docs.python.org/3.9/library/signal.html#execution-of-python-signal-handlers)
        #
        # However: lemons -> lemonade: this "problem" is in fact
        # an effective way to separate out time spent in
        # Python vs. time spent in native code "for free"!  If we get
        # the signal immediately, we must be running in the
        # interpreter. On the other hand, if it was delayed, that means
        # we are running code OUTSIDE the interpreter, e.g.,
        # native code (be it inside of Python or in a library). We
        # account for this time by tracking the elapsed (process) time
        # and compare it to the interval, and add any computed delay
        # (as if it were sampled) to the C counter.
        elapsed_virtual = now_virtual - prev_virtual
        elapsed_wallclock = now_wallclock - prev_wallclock
        # CPU utilization is the fraction of time spent on the CPU
        # over the total time.
        elapsed_user = now_user - prev_user
        try:
            cpu_utilization = elapsed_user / elapsed_wallclock
        except ZeroDivisionError:
            cpu_utilization = 0.0
        # On multicore systems running multi-threaded native code, CPU
        # utilization can exceed 1; that is, elapsed user time is
        # longer than elapsed wallclock time. If this occurs, set
        # wall clock time to user time and set CPU utilization to 100%.
        if cpu_utilization > 1.0:
            cpu_utilization = 1.0
            elapsed_wallclock = elapsed_user
        # Deal with an odd case reported here: https://github.com/plasma-umass/scalene/issues/124
        # (Note: probably obsolete now that Scalene is using the nvidia wrappers, but just in case...)
        # We don't want to report 'nan', so turn the load into 0.
        if math.isnan(gpu_load):
            gpu_load = 0.0
        gpu_time = gpu_load * Scalene.__args.cpu_sampling_rate
        Scalene.__stats.total_gpu_samples += gpu_time
        python_time = Scalene.__args.cpu_sampling_rate
        c_time = elapsed_virtual - python_time
        if c_time < 0:
            c_time = 0

        # Update counters for every running thread.

        new_frames = Scalene.compute_frames_to_record(this_frame)

        # Now update counters (weighted) for every frame we are tracking.
        total_time = python_time + c_time

        # First, find out how many frames are not sleeping.  We need
        # to know this number so we can parcel out time appropriately
        # (equally to each running thread).
        total_frames = sum(
            1
            for (frame, tident, orig_frame) in new_frames
            if not is_thread_sleeping[tident]
        )

        if total_frames == 0:
            normalized_time = total_time
        else:
            normalized_time = total_time / total_frames

        # Now attribute execution time.
        for (frame, tident, orig_frame) in new_frames:
            fname = Filename(frame.f_code.co_filename)
            lineno = LineNumber(frame.f_lineno)
            Scalene.enter_function_meta(frame, Scalene.__stats)
            if frame == new_frames[0][0]:
                # Main thread.
                if not is_thread_sleeping[tident]:

                    Scalene.__stats.cpu_samples_python[fname][lineno] += (
                        python_time / total_frames
                    )
                    Scalene.__stats.cpu_samples_c[fname][lineno] += (
                        c_time / total_frames
                    )
                    Scalene.__stats.cpu_samples[fname] += (
                        python_time + c_time
                    ) / total_frames
                    Scalene.__stats.cpu_utilization[fname][lineno].push(
                        cpu_utilization
                    )
                    Scalene.__stats.gpu_samples[fname][lineno] += (
                        gpu_time / total_frames
                    )
                    Scalene.__stats.gpu_mem_samples[fname][lineno].push(
                        gpu_mem_used
                    )

            else:
                # We can't play the same game here of attributing
                # time, because we are in a thread, and threads don't
                # get signals in Python. Instead, we check if the
                # bytecode instruction being executed is a function
                # call.  If so, we attribute all the time to native.
                # NOTE: for now, we don't try to attribute GPU time to threads.
                if not is_thread_sleeping[tident]:
                    # Check if the original caller is stuck inside a call.
                    if ScaleneFuncUtils.is_call_function(
                        orig_frame.f_code,
                        ByteCodeIndex(orig_frame.f_lasti),
                    ):
                        # It is. Attribute time to native.
                        Scalene.__stats.cpu_samples_c[fname][
                            lineno
                        ] += normalized_time
                    else:
                        # Not in a call function so we attribute the time to Python.
                        Scalene.__stats.cpu_samples_python[fname][
                            lineno
                        ] += normalized_time
                    Scalene.__stats.cpu_samples[fname] += normalized_time
                    Scalene.__stats.cpu_utilization[fname][lineno].push(
                        cpu_utilization
                    )

        # Clean up all the frames
        del new_frames[:]
        del new_frames
        del this_frame
        del is_thread_sleeping
        Scalene.__stats.total_cpu_samples += total_time

    # Returns final frame (up to a line in a file we are profiling), the thread identifier, and the original frame.
    @staticmethod
    def compute_frames_to_record(
        _this_frame: FrameType,
    ) -> List[Tuple[FrameType, int, FrameType]]:
        """Collects all stack frames that Scalene actually processes."""
        frames: List[Tuple[FrameType, int]] = [
            (
                cast(
                    FrameType,
                    sys._current_frames().get(cast(int, t.ident), None),
                ),
                cast(int, t.ident),
            )
            for t in threading.enumerate()
            if t != threading.main_thread()
        ]
        # Put the main thread in the front.

        tid = cast(int, threading.main_thread().ident)
        frames.insert(
            0,
            (
                sys._current_frames().get(tid, cast(FrameType, None)),
                tid,
            ),
        )

        # Process all the frames to remove ones we aren't going to track.
        new_frames: List[Tuple[FrameType, int, FrameType]] = []
        for (frame, tident) in frames:
            orig_frame = frame
            if not frame:
                continue
            fname = frame.f_code.co_filename
            # Record samples only for files we care about.
            if not fname:
                # 'eval/compile' gives no f_code.co_filename.  We have
                # to look back into the outer frame in order to check
                # the co_filename.
                back = cast(FrameType, frame.f_back)
                fname = Filename(back.f_code.co_filename)
            while not Scalene.should_trace(fname):
                # Walk the stack backwards until we hit a frame that
                # IS one we should trace (if there is one).  i.e., if
                # it's in the code being profiled, and it is just
                # calling stuff deep in libraries.
                if frame:
                    frame = cast(FrameType, frame.f_back)
                    if frame:
                        fname = frame.f_code.co_filename
                else:
                    break
            if frame:
                new_frames.append((frame, tident, orig_frame))
        del frames[:]
        return new_frames

    @staticmethod
    def enter_function_meta(
        frame: FrameType, stats: ScaleneStatistics
    ) -> None:
        """Update tracking info so we can correctly report line number info later."""
        fname = Filename(frame.f_code.co_filename)
        lineno = LineNumber(frame.f_lineno)

        f = frame
        try:
            while "<" in Filename(f.f_code.co_name):
                f = cast(FrameType, f.f_back)
                # Handle case where the function with the name wrapped in triangle brackets is at the bottom of the stack
                if f is None:
                    return
        except:
            return
        if not Scalene.should_trace(f.f_code.co_filename):
            return

        fn_name = Filename(f.f_code.co_name)
        firstline = f.f_code.co_firstlineno
        # Prepend the class, if any
        while (
            f
            and f.f_back
            and f.f_back.f_code
            # NOTE: next line disabled as it is interfering with name resolution for thread run methods
            # and Scalene.should_trace(f.f_back.f_code.co_filename)
        ):
            if "self" in f.f_locals:
                prepend_name = f.f_locals["self"].__class__.__name__
                if "Scalene" not in prepend_name:
                    fn_name = prepend_name + "." + fn_name
                break
            if "cls" in f.f_locals:
                prepend_name = getattr(f.f_locals["cls"], "__name__", None)
                if not prepend_name or "Scalene" in prepend_name:
                    break
                fn_name = prepend_name + "." + fn_name
                break
            f = f.f_back

        stats.function_map[fname][lineno] = fn_name
        stats.firstline_map[fn_name] = LineNumber(firstline)

    @staticmethod
    def alloc_sigqueue_processor(x: Optional[List[int]]) -> None:
        """Handle interrupts for memory profiling (mallocs and frees)."""
        stats = Scalene.__stats
        curr_pid = os.getpid()
        # Process the input array from where we left off reading last time.
        arr: List[
            Tuple[
                int,
                str,
                float,
                float,
                str,
                Filename,
                LineNumber,
                ByteCodeIndex,
            ]
        ] = []
        with contextlib.suppress(FileNotFoundError):
            while Scalene.__malloc_mapfile.read():
                count_str = Scalene.__malloc_mapfile.get_str()
                if count_str.strip() == "":
                    break
                (
                    action,
                    alloc_time_str,
                    count_str,
                    python_fraction_str,
                    pid,
                    pointer,
                    reported_fname,
                    reported_lineno,
                    bytei_str,
                ) = count_str.split(",")
                if int(curr_pid) == int(pid):
                    arr.append(
                        (
                            int(alloc_time_str),
                            action,
                            float(count_str),
                            float(python_fraction_str),
                            pointer,
                            Filename(reported_fname),
                            LineNumber(int(reported_lineno)),
                            ByteCodeIndex(int(bytei_str)),
                        )
                    )

        # Iterate through the array to compute the new current footprint
        # and update the global __memory_footprint_samples. Since on some systems,
        # we get free events before mallocs, force `before` to always be at least 0.
        before = max(stats.current_footprint, 0)
        prevmax = stats.max_footprint
        freed_last_trigger = 0
        for (index, item) in enumerate(arr):
            (
                _alloc_time,
                action,
                count,
                _python_fraction,
                pointer,
                fname,
                lineno,
                bytei,
            ) = item
            is_malloc = action == "M"
            count /= 1024 * 1024
            if is_malloc:
                stats.current_footprint += count
                stats.max_footprint = max(
                    stats.current_footprint, stats.max_footprint
                )
            else:
                assert action == "f" or action == "F"
                stats.current_footprint -= count
                # Force current footprint to be non-negative; this
                # code is needed because Scalene can miss some initial
                # allocations at startup.
                stats.current_footprint = max(0, stats.current_footprint)
                if action == "f":
                    # Check if pointer actually matches
                    if stats.last_malloc_triggered[2] == pointer:
                        freed_last_trigger += 1
            timestamp = time.monotonic_ns() - Scalene.__start_time
            if len(stats.memory_footprint_samples) > 2:
                # Compress the footprints by discarding intermediate
                # points along increases and decreases. For example:
                # if the new point is an increase over the previous
                # point, and that point was also an increase,
                # eliminate the previous (intermediate) point.
                (t1, prior_y) = stats.memory_footprint_samples[-2]
                (t2, last_y) = stats.memory_footprint_samples[-1]
                y = stats.current_footprint
                if (prior_y < last_y and last_y < y) or (
                    prior_y > last_y and last_y > y
                ):
                    # Same direction.
                    # Replace the previous (intermediate) point.
                    stats.memory_footprint_samples[-1] = [timestamp, y]
                else:
                    stats.memory_footprint_samples.append([timestamp, y])
            else:
                stats.memory_footprint_samples.append(
                    [
                        timestamp,
                        stats.current_footprint,
                    ]
                )
        after = stats.current_footprint

        if freed_last_trigger:
            if freed_last_trigger > 1:
                # Ignore the case where we have multiple last triggers in the sample file,
                # since this can lead to false positives.
                pass
            else:
                # We freed the last allocation trigger. Adjust scores.
                this_fn, this_ln, _this_ptr = stats.last_malloc_triggered
                if this_ln != 0:
                    mallocs, frees = stats.leak_score[this_fn][this_ln]
                    stats.leak_score[this_fn][this_ln] = (
                        mallocs,
                        frees + 1,
                    )
            stats.last_malloc_triggered = (
                Filename(""),
                LineNumber(0),
                Address("0x0"),
            )

        allocs = 0.0
        last_malloc = (Filename(""), LineNumber(0), Address("0x0"))
        malloc_pointer = "0x0"
        curr = before

        # Go through the array again and add each updated current footprint.
        for item in arr:
            (
                _alloc_time,
                action,
                count,
                python_fraction,
                pointer,
                fname,
                lineno,
                bytei,
            ) = item

            is_malloc = action == "M"
            if is_malloc and count == NEWLINE_TRIGGER_LENGTH + 1:
                stats.memory_malloc_count[fname][lineno] += 1
                stats.memory_aggregate_footprint[fname][
                    lineno
                ] += stats.memory_current_highwater_mark[fname][lineno]
                stats.memory_current_footprint[fname][lineno] = 0
                stats.memory_current_highwater_mark[fname][lineno] = 0
                continue

            # Add the byte index to the set for this line (if it's not there already).
            stats.bytei_map[fname][lineno].add(bytei)
            count /= 1024 * 1024
            if is_malloc:
                allocs += count
                curr += count
                malloc_pointer = pointer
                stats.memory_malloc_samples[fname][lineno] += count
                stats.memory_python_samples[fname][lineno] += (
                    python_fraction * count
                )
                stats.malloc_samples[fname] += 1
                stats.total_memory_malloc_samples += count
                # Update current and max footprints for this file & line.
                stats.memory_current_footprint[fname][lineno] += count
                if (
                    stats.memory_current_footprint[fname][lineno]
                    > stats.memory_current_highwater_mark[fname][lineno]
                ):
                    stats.memory_current_highwater_mark[fname][
                        lineno
                    ] = stats.memory_current_footprint[fname][lineno]
                stats.memory_current_highwater_mark[fname][lineno] = max(
                    stats.memory_current_highwater_mark[fname][lineno],
                    stats.memory_current_footprint[fname][lineno],
                )
                stats.memory_max_footprint[fname][lineno] = max(
                    stats.memory_current_footprint[fname][lineno],
                    stats.memory_max_footprint[fname][lineno],
                )
            else:
                assert action == "f" or action == "F"
                curr -= count
                stats.memory_free_samples[fname][lineno] += count
                stats.memory_free_count[fname][lineno] += 1
                stats.total_memory_free_samples += count
                stats.memory_current_footprint[fname][lineno] -= count
                # Ensure that we never drop the current footprint below 0.
                stats.memory_current_footprint[fname][lineno] = max(
                    0, stats.memory_current_footprint[fname][lineno]
                )

            stats.per_line_footprint_samples[fname][lineno].append(
                [time.monotonic_ns() - Scalene.__start_time, curr]
            )
            # If we allocated anything, then mark this as the last triggering malloc
            if allocs > 0:
                last_malloc = (
                    Filename(fname),
                    LineNumber(lineno),
                    Address(malloc_pointer),
                )
        stats.allocation_velocity = (
            stats.allocation_velocity[0] + (after - before),
            stats.allocation_velocity[1] + allocs,
        )
        if Scalene.__args.memory_leak_detector:
            # Update leak score if we just increased the max footprint (starting at a fixed threshold, currently 100MB
            if prevmax < stats.max_footprint and stats.max_footprint > 100:
                stats.last_malloc_triggered = last_malloc
                fname, lineno, _ = last_malloc
                mallocs, frees = stats.leak_score[fname][lineno]
                stats.leak_score[fname][lineno] = (mallocs + 1, frees)

    @staticmethod
    def before_fork() -> None:
        """Executed just before a fork."""
        Scalene.stop_signal_queues()

    @staticmethod
    def after_fork_in_parent(child_pid: int) -> None:
        """Executed by the parent process after a fork."""
        Scalene.add_child_pid(child_pid)
        Scalene.start_signal_queues()

    @staticmethod
    def after_fork_in_child() -> None:
        """
        Executed by a child process after a fork and mutates the
        current profiler into a child.
        """
        Scalene.__is_child = True

        Scalene.clear_metrics()
        if Scalene.__gpu.has_gpu():
            Scalene.__gpu.nvml_reinit()
        # Note-- __parent_pid of the topmost process is its own pid
        Scalene.__pid = Scalene.__parent_pid
        if not "off" in Scalene.__args or not Scalene.__args.off:
            Scalene.enable_signals()

    @staticmethod
    def memcpy_sigqueue_processor(
        _signum: Union[
            Callable[[Signals, FrameType], None], int, Handlers, None
        ],
        frame: FrameType,
    ) -> None:
        curr_pid = os.getpid()
        arr: List[Tuple[str, int, int, int, int]] = []
        # Process the input array.
        with contextlib.suppress(ValueError):
            while Scalene.__memcpy_mapfile.read():
                count_str = Scalene.__memcpy_mapfile.get_str()
                (
                    memcpy_time_str,
                    count_str2,
                    pid,
                    filename,
                    lineno,
                    bytei,
                ) = count_str.split(",")
                if int(curr_pid) == int(pid):
                    arr.append(
                        (
                            filename,
                            int(lineno),
                            int(bytei),
                            int(memcpy_time_str),
                            int(count_str2),
                        )
                    )
        arr.sort()

        for item in arr:
            filename, linenum, byteindex, _memcpy_time, count = item
            fname = Filename(filename)
            line_no = LineNumber(linenum)
            byteidx = ByteCodeIndex(byteindex)
            # Add the byte index to the set for this line.
            Scalene.__stats.bytei_map[fname][line_no].add(byteidx)
            Scalene.__stats.memcpy_samples[fname][line_no] += int(count)

    @staticmethod
    @lru_cache(None)
    def should_trace(filename: str) -> bool:
        """Return true if the filename is one we should trace."""
        if not filename:
            return False
        if "scalene/scalene" in filename:
            # Don't profile the profiler.
            return False
        if "site-packages" in filename or "/lib/python" in filename:
            # Don't profile Python internals by default.
            if not Scalene.__args.profile_all:
                return False
        # Generic handling follows (when no @profile decorator has been used).
        profile_exclude_list = Scalene.__args.profile_exclude.split(",")
        if any(
            prof in filename for prof in profile_exclude_list if prof != ""
        ):
            return False
        if filename[0] == "<":
            if "<ipython" in filename:
                # Profiling code created in a Jupyter cell:
                # create a file to hold the contents.
                import re

                import IPython

                # Find the input where the function was defined;
                # we need this to properly annotate the code.
                result = re.match("<ipython-input-([0-9]+)-.*>", filename)
                if result:
                    # Write the cell's contents into the file.
                    with open(filename, "w+") as f:
                        f.write(
                            IPython.get_ipython().history_manager.input_hist_raw[
                                int(result.group(1))
                            ]
                        )
                return True
            else:
                # Not a real file and not a function created in Jupyter.
                return False
        # If (a) `profile-only` was used, and (b) the file matched
        # NONE of the provided patterns, don't profile it.
        profile_only_set = set(Scalene.__args.profile_only.split(","))
        not_found_in_profile_only = profile_only_set and not any(
            prof in filename for prof in profile_only_set
        )
        if not_found_in_profile_only:
            return False
        # Now we've filtered out any non matches to profile-only patterns.
        # If `profile-all` is specified, profile this file.
        if Scalene.__args.profile_all:
            return True
        # Profile anything in the program's directory or a child directory,
        # but nothing else, unless otherwise specified.
        filename = os.path.abspath(filename)
        return Scalene.__program_path in filename

    @staticmethod
    def clear_mmap_data() -> None:
        if not Scalene.__args.cpu_only:
            while Scalene.__malloc_mapfile.read():
                pass
            while Scalene.__memcpy_mapfile.read():
                pass

    __done = False

    @staticmethod
    def start() -> None:
        """Initiate profiling."""
        # Scalene.clear_mmap_data()
        if not Scalene.__initialized:
            print(
                "ERROR: Do not try to invoke `start` when you have not called Scalene using one of the methods "
                "in https://github.com/plasma-umass/scalene#using-scalene"
            )
            sys.exit(1)
        Scalene.__stats.start_clock()
        Scalene.enable_signals()
        Scalene.__start_time = time.monotonic_ns()
        Scalene.__done = False

    @staticmethod
    def stop() -> None:
        """Complete profiling."""
        Scalene.__done = True
        Scalene.disable_signals()
        Scalene.__stats.stop_clock()
        if (
            Scalene.__args.web
            and not Scalene.__args.cli
            and not Scalene.__is_child
        ):
            if Scalene.in_jupyter():
                # Force JSON output to profile.json.
                Scalene.__args.json = True
                Scalene.__output.html = False
                Scalene.__output.output_file = "profile.json"
            else:
                # Check for a browser.
                try:
                    if (
                        not webbrowser.get()
                        or type(webbrowser.get()).__name__ == "GenericBrowser"
                    ):
                        # Could not open a graphical web browser tab;
                        # act as if --web was not specified
                        # (GenericBrowser means text-based browsers like Lynx.)
                        Scalene.__args.web = False
                    else:
                        # Force JSON output to profile.json.
                        Scalene.__args.json = True
                        Scalene.__output.html = False
                        Scalene.__output.output_file = "profile.json"
                except:
                    # Couldn't find a browser.
                    Scalene.__args.web = False

    @staticmethod
    def is_done() -> bool:
        return Scalene.__done

    @staticmethod
    def start_signal_handler(
        _signum: Union[
            Callable[[Signals, FrameType], None], int, Handlers, None
        ],
        _this_frame: Optional[FrameType],
    ) -> None:
        for pid in Scalene.child_pids:
            Scalene.__orig_kill(pid, Scalene.__signals.start_profiling_signal)
        Scalene.start()

    @staticmethod
    def stop_signal_handler(
        _signum: Union[
            Callable[[Signals, FrameType], None], int, Handlers, None
        ],
        _this_frame: Optional[FrameType],
    ) -> None:
        for pid in Scalene.child_pids:
            Scalene.__orig_kill(pid, Scalene.__signals.stop_profiling_signal)
        Scalene.stop()

    @staticmethod
    def disable_signals(retry: bool = True) -> None:
        """Turn off the profiling signals."""
        if sys.platform == "win32":
            Scalene.timer_signals = False
            return
        try:
            Scalene.__orig_setitimer(Scalene.__signals.cpu_timer_signal, 0)
            Scalene.__orig_signal(
                Scalene.__signals.malloc_signal, signal.SIG_IGN
            )
            Scalene.__orig_signal(
                Scalene.__signals.free_signal, signal.SIG_IGN
            )
            Scalene.__orig_signal(
                Scalene.__signals.memcpy_signal, signal.SIG_IGN
            )
            Scalene.stop_signal_queues()
        except:
            # Retry just in case we get interrupted by one of our own signals.
            if retry:
                Scalene.disable_signals(retry=False)

    @staticmethod
    def exit_handler() -> None:
        """When we exit, disable all signals."""
        Scalene.disable_signals()
        # Delete the temporary directory.
        with contextlib.suppress(Exception):
            if not Scalene.__pid:
                Scalene.__python_alias_dir.cleanup()  # type: ignore
        with contextlib.suppress(Exception):
            os.remove(f"/tmp/scalene-malloc-lock{os.getpid()}")

    @staticmethod
    def termination_handler(
        _signum: Union[
            Callable[[Signals, FrameType], None], int, Handlers, None
        ],
        _this_frame: FrameType,
    ) -> None:
        sys.exit(1)

    def profile_code(
        self,
        code: str,
        the_globals: Dict[str, str],
        the_locals: Dict[str, str],
    ) -> int:
        # If --off is set, tell all children to not profile and stop profiling before we even start.
        if "off" not in Scalene.__args or not Scalene.__args.off:
            self.start()
        # Run the code being profiled.
        exit_status = 0
        try:
            exec(code, the_globals, the_locals)
        except SystemExit as se:
            # Intercept sys.exit and propagate the error code.
            exit_status = se.code
        except KeyboardInterrupt:
            # Cleanly handle keyboard interrupts (quits execution and dumps the profile).
            print("Scalene execution interrupted.")
        except Exception as e:
            print("Error in program being profiled:\n", e)
            traceback.print_exc()
            exit_status = 1
        finally:
            self.stop()
            sys.settrace(None)
            # If we've collected any samples, dump them.
            did_output = Scalene.output_profile()
            if not did_output:
                print(
                    "Scalene: Program did not run for long enough to profile."
                )

            if (
<<<<<<< HEAD
                Scalene.__args.web
=======
                did_output
                and Scalene.__args.web
>>>>>>> 1575c691
                and not Scalene.__args.cli
                and not Scalene.__is_child
            ):
                # Start up a web server (in a background thread) to host the GUI,
                # and open a browser tab to the server. If this fails, fail-over
                # to using the CLI.

                try:
                    PORT = Scalene.__args.port

                    # Silence web server output by overriding logging messages.
                    class NoLogs(http.server.SimpleHTTPRequestHandler):
                        def log_message(
                            self, format: str, *args: List[Any]
                        ) -> None:
                            return

                        def log_request(
                            self,
                            code: Union[int, str] = 0,
                            size: Union[int, str] = 0,
                        ) -> None:
                            return

                    Handler = NoLogs
                    socketserver.TCPServer.allow_reuse_address = True
                    with socketserver.TCPServer(("", PORT), Handler) as httpd:
                        import threading

                        t = threading.Thread(target=httpd.serve_forever)
                        # Copy files into a new directory and then point the tab there.
                        import shutil

                        webgui_dir = pathlib.Path(
                            tempfile.mkdtemp(prefix="scalene-gui")
                        )
                        shutil.copytree(
                            os.path.join(
                                os.path.dirname(__file__), "scalene-gui"
                            ),
                            os.path.join(webgui_dir, "scalene-gui"),
                        )
                        shutil.copy(
                            "profile.json",
                            os.path.join(webgui_dir, "scalene-gui"),
                        )
                        os.chdir(os.path.join(webgui_dir, "scalene-gui"))
                        t.start()
                        if Scalene.in_jupyter():
                            from IPython.core.display import HTML, display
                            from IPython.display import IFrame

                            display(
                                IFrame(
                                    src=f"http://localhost:{PORT}/profiler.html",
                                    width=700,
                                    height=600,
                                )
                            )
                        else:
                            # Disable the preload environment
                            # variables which are no longer needed
                            # anyway (for memory/copy volume tracking)
                            # and which interfere with at least one
                            # browser on one platform.
                            os.environ["LD_PRELOAD"] = ""
                            os.environ["DYLD_INSERT_LIBRARIES"] = ""
                            # Now open a new tab with the profiler.
                            result = webbrowser.open_new_tab(
                                f"http://localhost:{PORT}/profiler.html"
                            )
                        # Wait long enough for the server to serve the page, and then shut down the server.
                        time.sleep(5)
                        httpd.shutdown()
                except OSError:
                    print(
                        f"Scalene: unable to run the Scalene GUI on port {PORT}."
                    )
                    print("Possible solutions:")
                    print("(1) Use a different port (with --port)")
                    print("(2) Use the text version (with --cli)")
                    print(
                        "(3) Upload a generated profile.json file to the web GUI: https://plasma-umass.org/scalene-gui/."
                    )

        return exit_status

    @staticmethod
    def process_args(args: argparse.Namespace) -> None:
        Scalene.__args = cast(ScaleneArguments, args)
        Scalene.__next_output_time = (
            time.perf_counter() + Scalene.__args.profile_interval
        )
        Scalene.__output.html = args.html
        Scalene.__output.output_file = args.outfile
        Scalene.__is_child = args.pid != 0
        # the pid of the primary profiler
        Scalene.__parent_pid = args.pid if Scalene.__is_child else os.getpid()

    @staticmethod
    def set_initialized() -> None:
        Scalene.__initialized = True

    @staticmethod
    def main() -> None:
        (
            args,
            left,
        ) = ScaleneParseArgs.parse_args()
        Scalene.set_initialized()
        Scalene.run_profiler(args, left)

    @staticmethod
    def run_profiler(
        args: argparse.Namespace, left: List[str], is_jupyter: bool = False
    ) -> None:
        # Set up signal handlers for starting and stopping profiling.
        if is_jupyter:
            Scalene.set_in_jupyter()
        if not Scalene.__initialized:
            print(
                "ERROR: Do not try to manually invoke `run_profiler`.\n"
                "To invoke Scalene programmatically, see the usage noted in https://github.com/plasma-umass/scalene#using-scalene"
            )
            sys.exit(1)
        Scalene.__orig_signal(
            Scalene.__signals.start_profiling_signal,
            Scalene.start_signal_handler,
        )
        Scalene.__orig_signal(
            Scalene.__signals.stop_profiling_signal,
            Scalene.stop_signal_handler,
        )
        if sys.platform != "win32":
            Scalene.__orig_siginterrupt(
                Scalene.__signals.start_profiling_signal, False
            )
            Scalene.__orig_siginterrupt(
                Scalene.__signals.stop_profiling_signal, False
            )

        Scalene.__orig_signal(signal.SIGINT, Scalene.interruption_handler)
        if not is_jupyter:
            did_preload = ScalenePreload.setup_preload(args)
        else:
            did_preload = False
        if not did_preload:
            with contextlib.suppress(Exception):
                # If running in the background, print the PID.
                if os.getpgrp() != os.tcgetpgrp(sys.stdout.fileno()):
                    # In the background.
                    print(f"Scalene now profiling process {os.getpid()}")
                    print(
                        f"  to disable profiling: python3 -m scalene.profile --off --pid {os.getpid()}"
                    )
                    print(
                        f"  to resume profiling:  python3 -m scalene.profile --on  --pid {os.getpid()}"
                    )
        Scalene.__stats.clear_all()
        sys.argv = left
        with contextlib.suppress(Exception):
            if not is_jupyter:
                multiprocessing.set_start_method("fork")
        try:
            Scalene.process_args(args)
            progs = None
            exit_status = 0
            try:
                # Look for something ending in '.py'. Treat the first one as our executable.
                progs = [x for x in sys.argv if re.match(".*\.py$", x)]
                # Just in case that didn't work, try sys.argv[0] and __file__.
                with contextlib.suppress(Exception):
                    progs.append(sys.argv[0])
                    progs.append(__file__)
                if not progs:
                    raise FileNotFoundError
                with open(progs[0], "rb") as prog_being_profiled:
                    # Read in the code and compile it.
                    try:
                        code = compile(
                            prog_being_profiled.read(),
                            progs[0],
                            "exec",
                        )
                    except SyntaxError:
                        traceback.print_exc()
                        sys.exit(1)
                    # Push the program's path.
                    program_path = os.path.dirname(os.path.abspath(progs[0]))
                    sys.path.insert(0, program_path)
                    if len(args.program_path) > 0:
                        Scalene.__program_path = os.path.abspath(
                            args.program_path
                        )
                    else:
                        Scalene.__program_path = program_path
                    # Grab local and global variables.
                    if not Scalene.__args.cpu_only:
                        from scalene import pywhere  # type: ignore

                        pywhere.register_files_to_profile(
                            list(Scalene.__files_to_profile.keys()),
                            Scalene.__program_path,
                            Scalene.__args.profile_all,
                        )

                    import __main__

                    the_locals = __main__.__dict__
                    the_globals = __main__.__dict__
                    # Splice in the name of the file being executed instead of the profiler.
                    the_globals["__file__"] = os.path.abspath(progs[0])
                    # Some mysterious module foo to make this work the same with -m as with `scalene`.
                    the_globals["__spec__"] = None
                    # Do a GC before we start.
                    gc.collect()
                    # Start the profiler.
                    profiler = Scalene(args, Filename(progs[0]))
                    try:
                        # We exit with this status (returning error code as appropriate).
                        exit_status = profiler.profile_code(
                            code, the_locals, the_globals
                        )
                        sys.exit(exit_status)
                    except StopJupyterExecution:
                        # Running in Jupyter notebooks
                        pass
                    except AttributeError:
                        # don't let the handler below mask programming errors
                        raise
                    except Exception as ex:
                        template = "Scalene: An exception of type {0} occurred. Arguments:\n{1!r}"
                        message = template.format(type(ex).__name__, ex.args)
                        print(message)
                        print(traceback.format_exc())
            except (FileNotFoundError, IOError):
                if progs:
                    print("Scalene: could not find input file " + progs[0])
                else:
                    print("Scalene: no input file specified.")
                sys.exit(1)
        except SystemExit:
            pass
        except StopJupyterExecution:
            pass
        except Exception:
            print("Scalene failed to initialize.\n" + traceback.format_exc())
            sys.exit(1)
        finally:
            with contextlib.suppress(Exception):
                Scalene.__malloc_mapfile.close()
                Scalene.__memcpy_mapfile.close()
                if not Scalene.__is_child:
                    Scalene.cleanup_files()
            sys.exit(exit_status)


if __name__ == "__main__":
    Scalene.main()<|MERGE_RESOLUTION|>--- conflicted
+++ resolved
@@ -1574,12 +1574,8 @@
                 )
 
             if (
-<<<<<<< HEAD
-                Scalene.__args.web
-=======
                 did_output
                 and Scalene.__args.web
->>>>>>> 1575c691
                 and not Scalene.__args.cli
                 and not Scalene.__is_child
             ):
