--- conflicted
+++ resolved
@@ -390,14 +390,11 @@
         return wrapped
 
     @staticmethod
-<<<<<<< HEAD
     def cleanup_files() -> None:
         # Scalene.__malloc_mapfile.cleanup()
         Scalene.__memcpy_mapfile.cleanup()
 
     @staticmethod
-=======
->>>>>>> 4edea89e
     def set_thread_sleeping(tid: int) -> None:
         """Indicate the given thread is sleeping.
 
@@ -1883,7 +1880,7 @@
                 Scalene.__memcpy_mapfile.close()
                 if not Scalene.__is_child:
                     # We are done with these files, so remove them.
-                    Scalene.__malloc_mapfile.cleanup()
+                    # Scalene.__malloc_mapfile.cleanup()
                     Scalene.__memcpy_mapfile.cleanup()
             sys.exit(exit_status)
 
