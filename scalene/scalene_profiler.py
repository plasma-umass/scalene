"""Scalene: a scripting-language aware profiler for Python.

    https://github.com/emeryberger/scalene

    See the paper "scalene-paper.pdf" in this repository for details on Scalene's design.

    by Emery Berger
    https://emeryberger.com

    usage: scalene test/testme.py

"""
import argparse
import atexit
import builtins
import cloudpickle
import ctypes
import dis
import functools
import inspect
import mmap
import mmap_hl_spinlock
import multiprocessing
import os
import pathlib
import pickle
import platform
import random
import selectors
import shutil
import signal
import stat
import struct
import subprocess
import sys
import tempfile
import threading
import time
import traceback
from collections import defaultdict
from functools import lru_cache, wraps
from rich.console import Console
from rich.markdown import Markdown
from rich.syntax import Syntax
from rich.table import Table
from rich.text import Text
from rich import box
from shutil import rmtree
from signal import Handlers, Signals
from textwrap import dedent
from types import CodeType, FrameType
from typing import (
    Any,
    Callable,
    Dict,
    FrozenSet,
    List,
    NewType,
    Optional,
    Set,
    Tuple,
    Union,
    cast,
)
from multiprocessing.process import BaseProcess

from scalene.adaptive import Adaptive
from scalene.runningstats import RunningStats
from scalene import sparkline

Filename = NewType("Filename", str)
LineNumber = NewType("LineNumber", int)
ByteCodeIndex = NewType("ByteCodeIndex", int)

assert (
    sys.version_info[0] == 3 and sys.version_info[1] >= 6
), "Scalene requires Python version 3.6 or above."


# Scalene currently only supports Unix-like operating systems; in
# particular, Linux, Mac OS X, and WSL 2 (Windows Subsystem for Linux 2 = Ubuntu)
if sys.platform == "win32":
    print(
        "Scalene currently does not support Windows, "
        + "but works on Windows Subsystem for Linux 2, Linux, Mac OS X."
    )
    sys.exit(-1)


def debug_print(message: str) -> None:
    """Print a message accompanied by info about the file, line number, and caller."""
    import sys
    import inspect

    callerframerecord = inspect.stack()[1]
    frame = callerframerecord[0]
    info = inspect.getframeinfo(frame)
    print(
        os.getpid(),
        info.filename,
        "func=%s" % info.function,
        "line=%s:" % info.lineno,
        message,
    )


def parse_args() -> Tuple[argparse.Namespace, List[str]]:
    usage = dedent(
        """Scalene: a high-precision CPU and memory profiler.
        https://github.com/emeryberger/scalene
        % scalene yourprogram.py
        """
    )
    parser = argparse.ArgumentParser(
        prog="scalene",
        description=usage,
        formatter_class=argparse.RawTextHelpFormatter,
        allow_abbrev=False,
    )
    parser.add_argument(
        "--outfile",
        type=str,
        default=None,
        help="file to hold profiler output (default: stdout)",
    )
    parser.add_argument(
        "--html",
        dest="html",
        action="store_const",
        const=True,
        default=False,
        help="output as HTML (default: text)",
    )
    parser.add_argument(
        "--reduced-profile",
        dest="reduced_profile",
        action="store_const",
        const=True,
        default=False,
        help="generate a reduced profile, with non-zero lines only (default: False).",
    )
    parser.add_argument(
        "--profile-interval",
        type=float,
        default=float("inf"),
        help="output profiles every so many seconds.",
    )
    parser.add_argument(
        "--cpu-only",
        dest="cpu_only",
        action="store_const",
        const=True,
        default=False,
        help="only profile CPU time (default: profile CPU, memory, and copying)",
    )
    parser.add_argument(
        "--profile-all",
        dest="profile_all",
        action="store_const",
        const=True,
        default=False,
        help="profile all executed code, not just the target program (default: only the target program)",
    )
    parser.add_argument(
        "--use-virtual-time",
        dest="use_virtual_time",
        action="store_const",
        const=True,
        default=False,
        help="measure only CPU time, not time spent in I/O or blocking (default: False)",
    )
    parser.add_argument(
        "--cpu-percent-threshold",
        dest="cpu_percent_threshold",
        type=int,
        default=1,
        help="only report profiles with at least this percent of CPU time (default: 1%%)",
    )
    parser.add_argument(
        "--cpu-sampling-rate",
        dest="cpu_sampling_rate",
        type=float,
        default=0.01,
        help="CPU sampling rate (default: every 0.01s)",
    )
    parser.add_argument(
        "--malloc-threshold",
        dest="malloc_threshold",
        type=int,
        default=100,
        help="only report profiles with at least this many allocations (default: 100)",
    )
    # the PID of the profiling process (for internal use only)
    parser.add_argument("--pid", type=int, default=0, help=argparse.SUPPRESS)
    # Parse out all Scalene arguments and jam the remaining ones into argv.
    # https://stackoverflow.com/questions/35733262/is-there-any-way-to-instruct-argparse-python-2-7-to-remove-found-arguments-fro
    args, left = parser.parse_known_args()
    # If the user did not enter any commands (just `scalene` or `python3 -m scalene`),
    # print the usage information and bail.
    if len(sys.argv) == 1:
        parser.print_help(sys.stderr)
        sys.exit(-1)
    return args, left


arguments, left = parse_args()

# Load shared objects (that is, interpose on malloc, memcpy and friends)
# unless the user specifies "--cpu-only" at the command-line.
# (x86-64 and Apple ARM only for now.)

if not arguments.cpu_only and (
    (
        platform.machine() != "x86_64"
        and platform.machine() != "arm64"
        and platform.machine() != "aarch64"
    )
    or struct.calcsize("P") * 8 != 64
):
    arguments.cpu_only = True
    print(
        "scalene warning: currently only 64-bit x86-64 platforms are supported for memory and copy profiling."
    )

if (
    not arguments.cpu_only
    and (
        platform.machine() == "x86_64"
        or platform.machine() == "arm64"
        or platform.machine() == "aarch64"
    )
    and struct.calcsize("P") * 8 == 64
):
    # Load the shared object on Linux.
    if sys.platform == "linux":
        if ("LD_PRELOAD" not in os.environ) and (
            "PYTHONMALLOC" not in os.environ
        ):
            os.environ["LD_PRELOAD"] = os.path.join(
                os.path.dirname(__file__), "libscalene.so"
            )
            os.environ["PYTHONMALLOC"] = "malloc"
            args = sys.argv[1:]
            args = [
                os.path.basename(sys.executable),
                "-m",
                "scalene",
            ] + args
            result = subprocess.run(args)
            if result.returncode < 0:
                print(
                    "Scalene error: received signal",
                    signal.Signals(-result.returncode).name,
                )

            sys.exit(result.returncode)

    # Similar logic, but for Mac OS X.
    if sys.platform == "darwin":
        if ("DYLD_INSERT_LIBRARIES" not in os.environ) and (
            "PYTHONMALLOC" not in os.environ
        ):
            os.environ["DYLD_INSERT_LIBRARIES"] = os.path.join(
                os.path.dirname(__file__), "libscalene.dylib"
            )
            os.environ["PYTHONMALLOC"] = "malloc"
            args = sys.argv[1:]
            args = [
                os.path.basename(sys.executable),
                "-m",
                "scalene",
            ] + args
            result = subprocess.run(args, close_fds=True, shell=False)
            if result.returncode < 0:
                print(
                    "Scalene error: received signal",
                    signal.Signals(-result.returncode).name,
                )
            sys.exit(result.returncode)

# Install our profile decorator.


def scalene_redirect_profile(func: Any) -> Any:
    return Scalene.profile(func)


builtins.profile = scalene_redirect_profile  # type: ignore


class Scalene:
    """The Scalene profiler itself."""

    # Debugging flag, for internal use only.
    __debug: bool = False
    # Whether the current profiler is a child
    __is_child = arguments.pid != 0
    # the pid of the primary profiler
    __parent_pid = arguments.pid if __is_child else os.getpid()
    # Support for @profile
    # decorated files
    __files_to_profile: Dict[Filename, bool] = defaultdict(bool)
    # decorated functions
    __functions_to_profile: Dict[Filename, Dict[Any, bool]] = defaultdict(
        lambda: {}
    )

    # We use these in is_call_function to determine whether a
    # particular bytecode is a function call.  We use this to
    # distinguish between Python and native code execution when
    # running in threads.
    __call_opcodes: FrozenSet[int] = frozenset(
        {
            dis.opmap[op_name]
            for op_name in dis.opmap
            if op_name.startswith("CALL_FUNCTION")
        }
    )

    # Cache the original thread join function, which we replace with our own version.
    __original_thread_join: Callable[
        [threading.Thread, Union[builtins.float, None]], None
    ] = threading.Thread.join

    # As above; we'll cache the original thread and replace it.
    __original_lock = threading.Lock

    @staticmethod
    def get_original_lock() -> threading.Lock:
        return Scalene.__original_lock()

    # Likely names for the Python interpreter.
    __all_python_names = [
        os.path.basename(sys.executable),
        os.path.basename(sys.executable) + str(sys.version_info.major),
        os.path.basename(sys.executable)
        + str(sys.version_info.major)
        + "."
        + str(sys.version_info.minor),
    ]

    # Statistics counters:
    #
    #   CPU samples for each location in the program
    #   spent in the interpreter
    __cpu_samples_python: Dict[
        Filename, Dict[LineNumber, float]
    ] = defaultdict(lambda: defaultdict(float))

    #   CPU samples for each location in the program
    #   spent in C / libraries / system calls
    __cpu_samples_c: Dict[Filename, Dict[LineNumber, float]] = defaultdict(
        lambda: defaultdict(float)
    )

    # Running stats for the fraction of time running on the CPU.
    __cpu_utilization: Dict[
        Filename, Dict[LineNumber, RunningStats]
    ] = defaultdict(lambda: defaultdict(RunningStats))

    # Running count of total CPU samples per file. Used to prune reporting.
    __cpu_samples: Dict[Filename, float] = defaultdict(float)

    # Running count of malloc samples per file. Used to prune reporting.
    __malloc_samples: Dict[Filename, float] = defaultdict(float)

    # malloc samples for each location in the program
    __memory_malloc_samples: Dict[
        Filename, Dict[LineNumber, Dict[ByteCodeIndex, float]]
    ] = defaultdict(lambda: defaultdict(lambda: defaultdict(float)))

    # mallocs attributable to Python, for each location in the program
    __memory_python_samples: Dict[
        Filename, Dict[LineNumber, Dict[ByteCodeIndex, float]]
    ] = defaultdict(lambda: defaultdict(lambda: defaultdict(float)))

    # free samples for each location in the program
    __memory_free_samples: Dict[
        Filename, Dict[LineNumber, Dict[ByteCodeIndex, float]]
    ] = defaultdict(lambda: defaultdict(lambda: defaultdict(float)))

    # number of times samples were added for the above
    __memory_free_count: Dict[
        Filename, Dict[LineNumber, Dict[ByteCodeIndex, int]]
    ] = defaultdict(lambda: defaultdict(lambda: defaultdict(int)))

    # memcpy samples for each location in the program
    __memcpy_samples: Dict[Filename, Dict[LineNumber, int]] = defaultdict(
        lambda: defaultdict(int)
    )

    # how many CPU samples have been collected
    __total_cpu_samples: float = 0.0

    # "   "    malloc "       "    "    "
    __total_memory_malloc_samples: float = 0.0

    # "   "    free   "       "    "    "
    __total_memory_free_samples: float = 0.0

    # the current memory footprint
    __current_footprint: float = 0.0

    # the peak memory footprint
    __max_footprint: float = 0.0

    # mean seconds between interrupts for CPU sampling.
    __mean_cpu_sampling_rate: float = 0.01

    # last num seconds between interrupts for CPU sampling.
    __last_cpu_sampling_rate: float = __mean_cpu_sampling_rate

    # when did we last receive a signal?
    __last_signal_time_virtual: float = 0
    __last_signal_time_wallclock: float = 0

    # do we use wallclock time (capturing system time and blocking) or not?
    __use_wallclock_time: bool = True

    # memory footprint samples (time, footprint), using 'Adaptive' sampling.
    __memory_footprint_samples = Adaptive(27)

    # same, but per line
    __per_line_footprint_samples: Dict[str, Dict[int, Adaptive]] = defaultdict(
        lambda: defaultdict(lambda: Adaptive(9))
    )

    # path for the program being profiled
    __program_path: str = ""
    # temporary directory to hold aliases to Python
    __python_alias_dir: Any = tempfile.mkdtemp(prefix="scalene")
    # and its name
    __python_alias_dir_name: Any = __python_alias_dir
    # where we write profile info
    __output_file: str = ""
    # if we output HTML or not
    __html: bool = False
    # if we profile all code or just target code and code in its child directories
    __profile_all: bool = False
    # how long between outputting stats during execution
    __output_profile_interval: float = float("inf")
    # when we output the next profile
    __next_output_time: float = float("inf")
    # when we started
    __start_time: float = 0
    # total time spent in program being profiled
    __elapsed_time: float = 0

    # maps byte indices to line numbers (collected at runtime)
    # [filename][lineno] -> set(byteindex)
    __bytei_map: Dict[
        Filename, Dict[LineNumber, Set[ByteCodeIndex]]
    ] = defaultdict(lambda: defaultdict(lambda: set()))

    # Things that need to be in sync with include/sampleheap.hpp:
    #
    #   file to communicate the number of malloc/free samples (+ PID)
    __malloc_signal_filename = Filename(
        "/tmp/scalene-malloc-signal" + str(os.getpid())
    )
    __malloc_lock_filename = Filename(
        "/tmp/scalene-malloc-lock" + str(os.getpid())
    )
    __malloc_signal_position = 0
    try:
        __malloc_signal_fd = open(__malloc_signal_filename, "x")
        __malloc_lock_fd = open(__malloc_lock_filename, "x")
    except BaseException as exc:
        pass
    try:
        __malloc_signal_fd = open(__malloc_signal_filename, "r")
        __malloc_lock_fd = open(__malloc_lock_filename, "r+")
        __malloc_signal_mmap = mmap.mmap(
            __malloc_signal_fd.fileno(),
            0,
            mmap.MAP_SHARED,
            mmap.PROT_READ,
        )
        __malloc_lock_mmap = mmap.mmap(
            __malloc_lock_fd.fileno(), 0, mmap.MAP_SHARED, mmap.PROT_READ | mmap.PROT_WRITE
        )
    except BaseException as exc:
        # Ignore if we aren't profiling memory.
        pass

    #   file to communicate the number of memcpy samples (+ PID)
    __memcpy_signal_filename = Filename(
        "/tmp/scalene-memcpy-signal" + str(os.getpid())
    )
<<<<<<< HEAD
    __memcpy_lock_filename = Filename(
        "/tmp/scalene-memcpy-lock" + str(os.getpid()))
=======
    __memcpy_lock_filename = Filename("/tmp/scalene-memcpy-lock" + str(os.getpid()))
>>>>>>> 5488e220
    __memcpy_signal_fd = None
    __memcpy_lock_fd = None
    try:
        __memcpy_signal_fd = open(__memcpy_signal_filename, "r")
        __memcpy_lock_fd = open(__memcpy_lock_filename, "r+")
        __memcpy_signal_mmap = mmap.mmap(
            __memcpy_signal_fd.fileno(),
            0,
            mmap.MAP_SHARED,
            mmap.PROT_READ,
        )
        __memcpy_lock_mmap = mmap.mmap(
            __memcpy_lock_fd.fileno(), 0, mmap.MAP_SHARED, mmap.PROT_READ | mmap.PROT_WRITE
        )

    except BaseException:
        pass
    __memcpy_signal_position = 0
    # The specific signals we use.
    # Malloc and free signals are generated by include/sampleheap.hpp.

    __cpu_signal = signal.SIGVTALRM
    __cpu_timer_signal = signal.ITIMER_REAL
    __malloc_signal = signal.SIGXCPU
    __free_signal = signal.SIGXFSZ
    __memcpy_signal = signal.SIGPROF
    fork_signal = signal.SIGTSTP
    # Whether we are in a signal handler or not (to make things properly re-entrant).
    __in_signal_handler = threading.Lock()

    # Program-specific information:
    #   the name of the program being profiled
    __program_being_profiled = Filename("")

    # Is the thread sleeping? (We use this to properly attribute CPU time.)
    __is_thread_sleeping: Dict[int, bool] = defaultdict(
        bool
    )  # False by default

    # Threshold for highlighting lines of code in red.
    __highlight_percentage = 33

    # Default threshold for percent of CPU time to report a file.
    __cpu_percent_threshold = 1

    # Default threshold for number of mallocs to report a file.
    __malloc_threshold = 100


    @classmethod
    def clear_metrics(cls):
        """
        Clears the various states so that each forked process
        can start with a clean slate
        """
        cls.__cpu_samples_python.clear()
        cls.__cpu_samples_c.clear()
        cls.__cpu_utilization.clear()
        cls.__cpu_samples.clear()
        cls.__malloc_samples.clear()
        cls.__memory_malloc_samples.clear()
        cls.__memory_python_samples.clear()
        cls.__memory_free_samples.clear()
        cls.__memory_free_count.clear()
        cls.__total_cpu_samples = 0.0
        cls.__total_memory_malloc_samples = 0.0
        cls.__total_memory_free_samples = 0.0
        # Not clearing current footprint
        # Not clearing max footprint
    # Replacement @profile decorator function.
    # We track which functions - in which files - have been decorated,
    # and only report stats for those.
    @staticmethod
    def profile(func: Any) -> Any:
        # Record the file and function name
        Scalene.__files_to_profile[func.__code__.co_filename] = True
        Scalene.__functions_to_profile[func.__code__.co_filename][func] = True

        @functools.wraps(func)
        def wrapper_profile(*args: Any, **kwargs: Any) -> Any:
            value = func(*args, **kwargs)
            return value

        return wrapper_profile

    @staticmethod
    def shim(func: Callable[[Any], Any]) -> Any:
        """
        Provides a decorator that, when used, calls the wrapped function with the Scalene type

        Wrapped function must be of type (s: Scalene) -> Any

        This decorator allows for marking a function in a separate file as a drop-in replacement for an existing
        library function. The intention is for these functions to replace a function that indefinitely blocks (which
        interferes with Scalene) with a function that awakens periodically to allow for signals to be delivered
        """
        func(Scalene)
        # Returns the function itself to the calling file for the sake
        # of not displaying unusual errors if someone attempts to call
        # it
        @functools.wraps(func)
        def wrapped(*args: Any, **kwargs: Any) -> Any:
            return func(*args, **kwargs)  # type: ignore

        return wrapped

    @staticmethod
    def set_thread_sleeping(tid: int) -> None:
        Scalene.__is_thread_sleeping[tid] = True

    @staticmethod
    def reset_thread_sleeping(tid: int) -> None:
        Scalene.__is_thread_sleeping[tid] = False

    @staticmethod
    @lru_cache(maxsize=None)
    def is_call_function(code: CodeType, bytei: ByteCodeIndex) -> bool:
        """Returns true iff the bytecode at the given index is a function call."""
        for ins in dis.get_instructions(code):
            if ins.offset == bytei and ins.opcode in Scalene.__call_opcodes:
                return True
        return False

    @staticmethod
    def set_timer_signals() -> None:
        """Set up timer signals for CPU profiling."""
        if Scalene.__use_wallclock_time:
            Scalene.__cpu_timer_signal = signal.ITIMER_REAL
        else:
            Scalene.__cpu_timer_signal = signal.ITIMER_VIRTUAL

        # Now set the appropriate timer signal.
        if Scalene.__cpu_timer_signal == signal.ITIMER_REAL:
            Scalene.__cpu_signal = signal.SIGALRM
        elif Scalene.__cpu_timer_signal == signal.ITIMER_VIRTUAL:
            Scalene.__cpu_signal = signal.SIGVTALRM
        elif Scalene.__cpu_timer_signal == signal.ITIMER_PROF:
            Scalene.__cpu_signal = signal.SIGPROF
            # NOT SUPPORTED
            assert False, "ITIMER_PROF is not currently supported."

    @staticmethod
    def enable_signals() -> None:
        """Set up the signal handlers to handle interrupts for profiling and start the
        timer interrupts."""
        Scalene.set_timer_signals()
        # CPU
        signal.signal(Scalene.__cpu_signal, Scalene.cpu_signal_handler)
        # Set signal handlers for memory allocation and memcpy events.
        signal.signal(Scalene.__malloc_signal, Scalene.malloc_signal_handler)
        signal.signal(Scalene.__free_signal, Scalene.free_signal_handler)
        signal.signal(Scalene.fork_signal, Scalene.fork_signal_handler)
        signal.signal(
            Scalene.__memcpy_signal,
            Scalene.memcpy_event_signal_handler,
        )
        # Set every signal to restart interrupted system calls.
        signal.siginterrupt(Scalene.__cpu_signal, False)
        signal.siginterrupt(Scalene.__malloc_signal, False)
        signal.siginterrupt(Scalene.__free_signal, False)
        signal.siginterrupt(Scalene.__memcpy_signal, False)
        signal.siginterrupt(Scalene.fork_signal, False)
        # Turn on the CPU profiling timer to run every mean_cpu_sampling_rate seconds.
        signal.setitimer(
            Scalene.__cpu_timer_signal,
            Scalene.__mean_cpu_sampling_rate,
            Scalene.__mean_cpu_sampling_rate,
        )
        Scalene.__last_signal_time_virtual = Scalene.get_process_time()

    @staticmethod
    def get_process_time() -> float:
        """Time spent on the CPU."""
        return time.process_time()

    @staticmethod
    def get_wallclock_time() -> float:
        """Wall-clock time."""
        return time.perf_counter()

    def __init__(self, program_being_profiled: Optional[Filename] = None):
        import scalene.replacement_pjoin

        # Hijack lock.
        import scalene.replacement_lock
        import scalene.replacement_poll_selector

        # Hijack join.
        import scalene.replacement_thread_join

        # Hijack fork.
        import scalene.replacement_fork
        import scalene.replacement_exit

        if "cpu_percent_threshold" in arguments:
            Scalene.__cpu_percent_threshold = int(
                arguments.cpu_percent_threshold
            )
        if "malloc_threshold" in arguments:
            Scalene.__malloc_threshold = int(arguments.malloc_threshold)
        if "cpu_sampling_rate" in arguments:
            Scalene.__mean_cpu_sampling_rate = float(
                arguments.cpu_sampling_rate
            )
        if arguments.use_virtual_time:
            Scalene.__use_wallclock_time = False

        if arguments.pid:
            # Child process.
            # We need to use the same directory as the parent.
            # The parent always puts this directory as the first entry in the PATH.
            # Extract the alias directory from the path.
            dirname = os.environ["PATH"].split(os.pathsep)[0]
            Scalene.__python_alias_dir = None
            Scalene.__python_alias_dir_name = dirname

        else:
            # Parent process.
            # Create a temporary directory to hold aliases to the Python
            # executable, so scalene can handle multiple processes; each
            # one is a shell script that redirects to Scalene.
            cmdline = ""
            preface = ""
            # Pass along commands from the invoking command line.
            cmdline += " --cpu-sampling-rate=" + str(
                arguments.cpu_sampling_rate
            )
            if arguments.use_virtual_time:
                cmdline += " --use-virtual-time"
            if arguments.cpu_only:
                cmdline += " --cpu-only"
            else:
                preface = "PYTHONMALLOC=malloc "
                if sys.platform == "linux":
                    shared_lib = os.path.join(
                        os.path.dirname(__file__), "libscalene.so"
                    )
                    preface += "LD_PRELOAD=" + shared_lib
                else:
                    shared_lib = os.path.join(
                        os.path.dirname(__file__), "libscalene.dylib"
                    )
                    preface += "DYLD_INSERT_LIBRARIES=" + shared_lib
            # Add the --pid field so we can propagate it to the child.
            cmdline += " --pid=" + str(os.getpid())
            payload = """#!/bin/bash
    echo $$
    %s %s -m scalene %s $@
    """ % (
                preface,
                sys.executable,
                cmdline,
            )
            # Now create all the files.
            for name in Scalene.__all_python_names:
                fname = os.path.join(Scalene.__python_alias_dir_name, name)
                with open(fname, "w") as file:
                    file.write(payload)
                os.chmod(fname, stat.S_IXUSR | stat.S_IRUSR | stat.S_IWUSR)
            # Finally, insert this directory into the path.
            sys.path.insert(0, Scalene.__python_alias_dir_name)
            os.environ["PATH"] = (
                Scalene.__python_alias_dir_name + ":" + os.environ["PATH"]
            )
            # Force the executable (if anyone invokes it later) to point to one of our aliases.
            sys.executable = Scalene.__all_python_names[0]

        # Register the exit handler to run when the program terminates or we quit.
        atexit.register(Scalene.exit_handler)
        # Store relevant names (program, path).
        if program_being_profiled:
            Scalene.__program_being_profiled = Filename(
                os.path.abspath(program_being_profiled)
            )
            Scalene.__program_path = os.path.dirname(
                Scalene.__program_being_profiled
            )

    @staticmethod
    def cpu_signal_handler(
        signum: Union[
            Callable[[Signals, FrameType], None], int, Handlers, None
        ],
        this_frame: FrameType,
    ) -> None:
        """Wrapper for CPU signal handlers that locks access to the signal handler itself."""

        # print("signal")
        if Scalene.__in_signal_handler.acquire(blocking=False):
            # print("In handler")
            Scalene.cpu_signal_handler_helper(signum, this_frame)
            Scalene.__in_signal_handler.release()

    @staticmethod
    def profile_this_code(fname: Filename, lineno: LineNumber) -> bool:
        """When using @profile, only profile files & lines that have been decorated."""
        if not Scalene.__files_to_profile:
            return True
        if fname not in Scalene.__files_to_profile:
            return False
        # Now check to see if it's the right line range.
        for fn in Scalene.__functions_to_profile[fname]:
            lines, line_start = inspect.getsourcelines(fn)
            if lineno >= line_start and lineno < line_start + len(lines):
                # Yes, it's in range.
                return True
        return False

    @staticmethod
    def cpu_signal_handler_helper(
        _signum: Union[
            Callable[[Signals, FrameType], None], int, Handlers, None
        ],
        this_frame: FrameType,
    ) -> None:
        """Handle interrupts for CPU profiling."""
        # Record how long it has been since we received a timer
        # before.  See the logic below.
        now_virtual = Scalene.get_process_time()
        now_wallclock = Scalene.get_wallclock_time()
        # If it's time to print some profiling info, do so.
        if now_virtual >= Scalene.__next_output_time:
            # Print out the profile. Set the next output time, stop
            # signals, print the profile, and then start signals
            # again.
            Scalene.__next_output_time += Scalene.__output_profile_interval
            Scalene.stop()
            Scalene.output_profiles()
            Scalene.start()
        # Here we take advantage of an ostensible limitation of Python:
        # it only delivers signals after the interpreter has given up
        # control. This seems to mean that sampling is limited to code
        # running purely in the interpreter, and in fact, that was a limitation
        # of the first version of Scalene, meaning that native code was entirely ignored.
        #
        # (cf. https://docs.python.org/3.9/library/signal.html#execution-of-python-signal-handlers)
        #
        # However: lemons -> lemonade: this "problem" is in fact
        # an effective way to separate out time spent in
        # Python vs. time spent in native code "for free"!  If we get
        # the signal immediately, we must be running in the
        # interpreter. On the other hand, if it was delayed, that means
        # we are running code OUTSIDE the interpreter, e.g.,
        # native code (be it inside of Python or in a library). We
        # account for this time by tracking the elapsed (process) time
        # and compare it to the interval, and add any computed delay
        # (as if it were sampled) to the C counter.
        elapsed_virtual = now_virtual - Scalene.__last_signal_time_virtual
        elapsed_wallclock = (
            now_wallclock - Scalene.__last_signal_time_wallclock
        )
        # CPU utilization is the fraction of time spent on the CPU
        # over the total wallclock time.
        cpu_utilization = elapsed_virtual / elapsed_wallclock
        if cpu_utilization > 1.0:
            # Sometimes, for some reason, virtual time exceeds
            # wallclock time, which makes no sense...
            cpu_utilization = 1.0
        if cpu_utilization < 0.0:
            cpu_utilization = 0.0
        python_time = Scalene.__last_cpu_sampling_rate
        c_time = elapsed_virtual - python_time
        if c_time < 0:
            c_time = 0

        # Update counters for every running thread.
        new_frames = Scalene.compute_frames_to_record(this_frame)
        # Now update counters (weighted) for every frame we are tracking.
        total_time = python_time + c_time

        # First, find out how many frames are not sleeping.  We need
        # to know this number so we can parcel out time appropriately
        # (equally to each running thread).
        total_frames = 0
        for (frame, tident, orig_frame) in new_frames:
            if not Scalene.__is_thread_sleeping[tident]:
                total_frames += 1
        if total_frames == 0:
            return
        normalized_time = total_time / total_frames

        # Now attribute execution time.
        for (frame, tident, orig_frame) in new_frames:
            fname = Filename(frame.f_code.co_filename)
            lineno = LineNumber(frame.f_lineno)
            if frame == new_frames[0][0]:
                # Main thread.
                if not Scalene.__is_thread_sleeping[tident]:
                    Scalene.__cpu_samples_python[fname][lineno] += (
                        python_time / total_frames
                    )
                    Scalene.__cpu_samples_c[fname][lineno] += (
                        c_time / total_frames
                    )
                    Scalene.__cpu_samples[fname] += (
                        python_time + c_time
                    ) / total_frames
                    Scalene.__cpu_utilization[fname][lineno].push(
                        cpu_utilization
                    )
            else:
                # We can't play the same game here of attributing
                # time, because we are in a thread, and threads don't
                # get signals in Python. Instead, we check if the
                # bytecode instruction being executed is a function
                # call.  If so, we attribute all the time to native.
                if not Scalene.__is_thread_sleeping[tident]:
                    # Check if the original caller is stuck inside a call.
                    if Scalene.is_call_function(
                        orig_frame.f_code,
                        ByteCodeIndex(orig_frame.f_lasti),
                    ):
                        # It is. Attribute time to native.
                        Scalene.__cpu_samples_c[fname][
                            lineno
                        ] += normalized_time
                    else:
                        # Not in a call function so we attribute the time to Python.
                        Scalene.__cpu_samples_python[fname][
                            lineno
                        ] += normalized_time
                    Scalene.__cpu_samples[fname] += normalized_time
                    Scalene.__cpu_utilization[fname][lineno].push(
                        cpu_utilization
                    )

        del new_frames

        Scalene.__total_cpu_samples += total_time
        # if Scalene.__is_child:
        #     print("Adding sample child", Scalene.__total_cpu_samples)
        # # print("Adding CPU sample")``
        # Pick a new random interval, distributed around the mean.
        next_interval = 0.0
        while next_interval <= 0.0:
            # Choose a normally distributed random number around the
            # mean for the next interval. By setting the standard
            # deviation to a fraction of the mean, we know by
            # properties of the normal distribution that the
            # likelihood of iterating this loop more than once is
            # low. For a fraction 1/f, the probability is
            # p = 1-(math.erf(f/math.sqrt(2)))/2
            next_interval = random.normalvariate(
                Scalene.__mean_cpu_sampling_rate,
                Scalene.__mean_cpu_sampling_rate / 3.0,
            )
        Scalene.__last_cpu_sampling_rate = next_interval
        Scalene.__last_signal_time_wallclock = Scalene.get_wallclock_time()
        Scalene.__last_signal_time_virtual = Scalene.get_process_time()
        signal.setitimer(
            Scalene.__cpu_timer_signal, next_interval, next_interval
        )

    # Returns final frame (up to a line in a file we are profiling), the thread identifier, and the original frame.
    @staticmethod
    def compute_frames_to_record(
        this_frame: FrameType,
    ) -> List[Tuple[FrameType, int, FrameType]]:
        """Collects all stack frames that Scalene actually processes."""
        if threading._active_limbo_lock.locked():
            # Avoids deadlock where a Scalene signal occurs
            # in the middle of a critical section of the
            # threading library
            return None
        frames: List[Tuple[FrameType, int]] = [
            (
                cast(
                    FrameType,
                    sys._current_frames().get(cast(int, t.ident), None),
                ),
                cast(int, t.ident),
            )
            for t in threading.enumerate()
            if t != threading.main_thread()
        ]
        # Put the main thread in the front.
        frames.insert(
            0,
            (
                sys._current_frames().get(
                    cast(int, threading.main_thread().ident), None
                ),
                cast(int, threading.main_thread().ident),
            ),
        )
        # Process all the frames to remove ones we aren't going to track.
        new_frames: List[Tuple[FrameType, int, FrameType]] = []
        for (frame, tident) in frames:
            orig_frame = frame
            if not frame:
                continue
            fname = frame.f_code.co_filename
            # Record samples only for files we care about.
            if not fname:
                # 'eval/compile' gives no f_code.co_filename.  We have
                # to look back into the outer frame in order to check
                # the co_filename.
                back = cast(FrameType, frame.f_back)
                fname = Filename(back.f_code.co_filename)
            while not Scalene.should_trace(fname):
                # Walk the stack backwards until we hit a frame that
                # IS one we should trace (if there is one).  i.e., if
                # it's in the code being profiled, and it is just
                # calling stuff deep in libraries.
                if frame:
                    frame = cast(FrameType, frame.f_back)
                    if frame:
                        fname = frame.f_code.co_filename
                        continue
                else:
                    break
            if frame:
                new_frames.append((frame, tident, orig_frame))
        return new_frames

    @staticmethod
    def malloc_signal_handler(
        signum: Union[
            Callable[[Signals, FrameType], None], int, Handlers, None
        ],
        this_frame: FrameType,
    ) -> None:
        """Handle malloc events."""
        
        if Scalene.__in_signal_handler.acquire(blocking=False):
            # if Scalene.__is_child:
            #     try:
            #         print("=======================")
            #         print("Malloc signal")
                    
            #     except:
            #         pass
            Scalene.allocation_signal_handler(signum, this_frame)
            # try:
            #     print("=======================\n\n\n\n")
            # except:
            #     pass
            Scalene.__in_signal_handler.release()
            

    @staticmethod
    def free_signal_handler(
        signum: Union[
            Callable[[Signals, FrameType], None], int, Handlers, None
        ],
        this_frame: FrameType,
    ) -> None:
        """Handle free events."""
        if Scalene.__in_signal_handler.acquire(blocking=False):
            # if Scalene.__is_child:
            #     try:
            #         print("=======================")
            #         print("Free signal")
                    
            #     except:
            #         pass
            Scalene.allocation_signal_handler(signum, this_frame)
            # try:
            #     print("=======================\n\n\n\n")
            # except:
            #     pass
            Scalene.__in_signal_handler.release()

    @staticmethod
    def allocation_signal_handler(
        signum: Union[
            Callable[[Signals, FrameType], None], int, Handlers, None
        ],
        this_frame: FrameType,
    ) -> None:
        """Handle interrupts for memory profiling (mallocs and frees)."""
        new_frames = Scalene.compute_frames_to_record(this_frame)
        if not new_frames:
            return
<<<<<<< HEAD
        curr_pid = os.getpid()
=======
        # print("ALLOCATOR")
        
>>>>>>> 5488e220
        # Process the input array from where we left off reading last time.
        arr: List[Tuple[int, str, float, float]] = []
        try:
            
            mm = Scalene.__malloc_signal_mmap
            mm.seek(Scalene.__malloc_signal_position)
<<<<<<< HEAD
            try:
                mmap_hl_spinlock.mmap_lock(Scalene.__malloc_lock_mmap)
                while True:
                    
                    count_str = mm.readline().rstrip().decode("ascii")
                    if count_str == "":
                        # print("breaking", mm.readline())
                        break
=======
            while True:
                try:
                    count_str = mm.readline().rstrip().decode("ascii")
                    mmap_hl_spinlock.mmap_lock(Scalene.__malloc_lock_mmap)
                finally:
                    mmap_hl_spinlock.mmap_unlock(Scalene.__malloc_lock_mmap)    
                if count_str == "":
                    break
                (
                    action,
                    alloc_time_str,
                    count_str,
                    python_fraction_str,
                ) = count_str.split(",")
                arr.append(
>>>>>>> 5488e220
                    (
                        action,
                        alloc_time_str,
                        count_str,
                        python_fraction_str,
                        pid
                    ) = count_str.split(',')
                    # print("CURR", int(curr_pid))
                    # print("PID", int(pid))
                    # print("CMP", int(curr_pid) == int(pid))
                    if int(curr_pid) == int(pid):
                        # print(count_str)
                        arr.append(
                            (
                                int(alloc_time_str),
                                action,
                                float(count_str),
                                float(python_fraction_str),
                            )
                        )
                Scalene.__malloc_signal_position = mm.tell() - 1
            finally:
                mmap_hl_spinlock.mmap_unlock(Scalene.__malloc_lock_mmap)
        except FileNotFoundError:
            pass

        arr.sort()
        # if len(arr) == 0:
        #     print("Nothing here", curr_pid, signum)
        #     print()
        #     print()
        # else:
        #     print("Something here")
        # Iterate through the array to compute the new current footprint.
        # and update the global __memory_footprint_samples.
        before = Scalene.__current_footprint
        for item in arr:
            _alloc_time, action, count, python_fraction = item
            count /= 1024 * 1024
            is_malloc = action == "M"
            if is_malloc:
                Scalene.__current_footprint += count
                if Scalene.__current_footprint > Scalene.__max_footprint:
                    Scalene.__max_footprint = Scalene.__current_footprint
            else:
                Scalene.__current_footprint -= count
            Scalene.__memory_footprint_samples.add(
                Scalene.__current_footprint)
        after = Scalene.__current_footprint

        # Now update the memory footprint for every running frame.
        # This is a pain, since we don't know to whom to attribute memory,
        # so we may overcount.

        for (frame, _tident, _orig_frame) in new_frames:
            fname = Filename(frame.f_code.co_filename)
            lineno = LineNumber(frame.f_lineno)
            bytei = ByteCodeIndex(frame.f_lasti)
            # Add the byte index to the set for this line (if it's not there already).
            Scalene.__bytei_map[fname][lineno].add(bytei)
            curr = before
            python_frac = 0.0
            allocs = 0.0
            # Go through the array again and add each updated current footprint.
            for item in arr:
                _alloc_time, action, count, python_fraction = item
                count /= 1024 * 1024
                is_malloc = action == "M"
                if is_malloc:
                    allocs += count
                    curr += count
                    python_frac += python_fraction * count
                else:
                    curr -= count
                Scalene.__per_line_footprint_samples[fname][lineno].add(
                    curr)
            assert curr == after
            # If there was a net increase in memory, treat it as if it
            # was a malloc; otherwise, treat it as if it was a
            # free. This is for later reporting of net memory gain /
            # loss per line of code.
            if after > before:
                Scalene.__memory_malloc_samples[fname][lineno][bytei] += after - before
                Scalene.__memory_python_samples[fname][lineno][bytei] += (
                    python_frac / allocs
                ) * (after - before)
                Scalene.__malloc_samples[fname] += 1
                Scalene.__total_memory_malloc_samples += after - before
            else:
                Scalene.__memory_free_samples[fname][lineno][bytei] += before - after
                Scalene.__memory_free_count[fname][lineno][bytei] += 1
                Scalene.__total_memory_free_samples += before - after
<<<<<<< HEAD


    @staticmethod
    def fork_signal_handler(
        signum: Union[Callable[[Signals, FrameType], None], int, Handlers, None],
        frame: FrameType,
    ) -> None:
        """
        Receives a signal sent by a child process (0 return code) after a fork and mutates
        current profiler into a child.
        """
        # print("FORK SIGNAL", signal.getitimer(Scalene.__cpu_timer_signal))
        Scalene.__is_child = True
        Scalene.clear_metrics()
        # Note-- __parent_pid of the topmost process is its own pid
        arguments.pid = Scalene.__parent_pid
        signal.setitimer(
            Scalene.__cpu_timer_signal,
            Scalene.__mean_cpu_sampling_rate,
            Scalene.__mean_cpu_sampling_rate,
        )
=======
        
>>>>>>> 5488e220
    @staticmethod
    def memcpy_event_signal_handler(
        signum: Union[
            Callable[[Signals, FrameType], None], int, Handlers, None
        ],
        frame: FrameType,
    ) -> None:
        """Handles memcpy events."""
        if not Scalene.__in_signal_handler.acquire(blocking=False):
            return
<<<<<<< HEAD
        curr_pid = os.getpid()
=======
       
>>>>>>> 5488e220
        new_frames = Scalene.compute_frames_to_record(frame)
        if not new_frames:
            Scalene.__in_signal_handler.release()
            return
        arr: List[Tuple[int, int]] = []
        # Process the input array.
        try:
            mfile = Scalene.__memcpy_signal_mmap
            if mfile:
                mfile.seek(Scalene.__memcpy_signal_position)
<<<<<<< HEAD
                while True:
                    try:
                        mmap_hl_spinlock.mmap_lock(Scalene.__memcpy_lock_mmap)
                        count_str = mfile.readline().rstrip().decode("ascii")
                    finally:
                        mmap_hl_spinlock.mmap_unlock(Scalene.__memcpy_lock_mmap)
                    if count_str == "":
                        break
                    count_str = count_str.rstrip()

                    (memcpy_time_str, count_str2, pid) = count_str.split(",")
                    if int(curr_pid) == int(pid):
                        arr.append((int(memcpy_time_str), int(count_str2)))
=======
                try:
                    mmap_hl_spinlock.mmap_lock(Scalene.__memcpy_lock_mmap)
                    while True:
                        count_str = mfile.readline().rstrip().decode("ascii")
                        if count_str == "":
                            break
                        count_str = count_str.rstrip()

                        (memcpy_time_str, count_str2) = count_str.split(",")
                        arr.append((int(memcpy_time_str), int(count_str2)))
                finally:
                    mmap_hl_spinlock.mmap_unlock(Scalene.__memcpy_lock_mmap)
>>>>>>> 5488e220
                Scalene.__memcpy_signal_position = mfile.tell() - 1
        except Exception:
            pass
        arr.sort()

        for item in arr:
            _memcpy_time, count = item
            for (the_frame, _tident, _orig_frame) in new_frames:
                fname = Filename(the_frame.f_code.co_filename)
                line_no = LineNumber(the_frame.f_lineno)
                bytei = ByteCodeIndex(the_frame.f_lasti)
                # Add the byte index to the set for this line.
                Scalene.__bytei_map[fname][line_no].add(bytei)
                Scalene.__memcpy_samples[fname][line_no] += count

        Scalene.__in_signal_handler.release()
<<<<<<< HEAD
       

=======
>>>>>>> 5488e220
    @staticmethod
    @lru_cache(None)
    def should_trace(filename: str) -> bool:
        """Return true if the filename is one we should trace."""
        # If the @profile decorator has been used,
        # we restrict profiling to files containing decorated functions.
        if Scalene.__files_to_profile:
            return filename in Scalene.__files_to_profile
        # Generic handling follows (when no @profile decorator has been used).
        if not filename:
            return False
        if filename[0] == "<":
            # Not a real file.
            return False
        if (
            "scalene_profiler.py" in filename
            or "scalene/__main__.py" in filename
        ):
            # Don't profile the profiler.
            return False
        if Scalene.__profile_all:
            # Profile everything else.
            return True
        if "site-packages" in filename or "/usr/lib/python" in filename:
            # Don't profile Python internals.
            return False
        # Profile anything in the program's directory or a child directory,
        # but nothing else, unless otherwise specified.
        filename = os.path.abspath(filename)
        return Scalene.__program_path in filename

    @staticmethod
    def start() -> None:
        """Initiate profiling."""
        Scalene.enable_signals()
        Scalene.__start_time = Scalene.get_wallclock_time()

    @staticmethod
    def stop() -> None:
        """Complete profiling."""
        Scalene.disable_signals()
        Scalene.__elapsed_time += (
            Scalene.get_wallclock_time() - Scalene.__start_time
        )

    @staticmethod
    def output_profile_line(
        fname: Filename,
        line_no: LineNumber,
        line: str,
        console: Console,
        tbl: Table,
    ) -> bool:
        """Print at most one line of the profile (true == printed one)."""
        if not Scalene.profile_this_code(fname, line_no):
            return False
        current_max = Scalene.__max_footprint
        did_sample_memory: bool = (
            Scalene.__total_memory_free_samples
            + Scalene.__total_memory_malloc_samples
        ) > 0
        # Strip newline
        line = line.rstrip()
        # Generate syntax highlighted version.
        if Scalene.__html:
            syntax_highlighted = Syntax(
                line, "python", theme="default", line_numbers=False
            )
        else:
            syntax_highlighted = Syntax(
                line, "python", theme="vim", line_numbers=False
            )
        # Prepare output values.
        n_cpu_samples_c = Scalene.__cpu_samples_c[fname][line_no]
        # Correct for negative CPU sample counts. This can happen
        # because of floating point inaccuracies, since we perform
        # subtraction to compute it.
        if n_cpu_samples_c < 0:
            n_cpu_samples_c = 0
        n_cpu_samples_python = Scalene.__cpu_samples_python[fname][line_no]

        # Compute percentages of CPU time.
        if Scalene.__total_cpu_samples != 0:
            n_cpu_percent_c = (
                n_cpu_samples_c * 100 / Scalene.__total_cpu_samples
            )
            n_cpu_percent_python = (
                n_cpu_samples_python * 100 / Scalene.__total_cpu_samples
            )
        else:
            n_cpu_percent_c = 0
            n_cpu_percent_python = 0

        # Now, memory stats.
        # Accumulate each one from every byte index.
        n_malloc_mb = 0.0
        n_python_malloc_mb = 0.0
        n_free_mb = 0.0
        for index in Scalene.__bytei_map[fname][line_no]:
            mallocs = Scalene.__memory_malloc_samples[fname][line_no][index]
            n_malloc_mb += mallocs
            n_python_malloc_mb += Scalene.__memory_python_samples[fname][
                line_no
            ][index]
            frees = Scalene.__memory_free_samples[fname][line_no][index]
            n_free_mb += frees

        n_growth_mb = n_malloc_mb - n_free_mb
        if -1 < n_growth_mb < 0:
            # Don't print out "-0".
            n_growth_mb = 0
        n_usage_fraction = (
            0
            if not Scalene.__total_memory_malloc_samples
            else n_malloc_mb / Scalene.__total_memory_malloc_samples
        )
        n_python_fraction = (
            0 if not n_malloc_mb else n_python_malloc_mb / Scalene.__total_memory_malloc_samples # was / n_malloc_mb
        )
        # Finally, print results.
        n_cpu_percent_c_str: str = (
            "" if n_cpu_percent_c < 0.5 else "%6.0f%%" % n_cpu_percent_c
        )
        n_cpu_percent_python_str: str = (
            ""
            if n_cpu_percent_python < 0.5
            else "%5.0f%%" % n_cpu_percent_python
        )
        n_growth_mb_str: str = (
            ""
            if (not n_growth_mb and not n_usage_fraction)
            else "%5.0f" % n_growth_mb
        )
        n_usage_fraction_str: str = (
            ""
            if n_usage_fraction < 0.5
            else "%3.0f%%" % (100 * n_usage_fraction)
        )
        n_python_fraction_str: str = (
            ""
            if n_python_fraction < 0.5
            else "%5.0f%%" % (100 * n_python_fraction)
        )
        n_copy_b = Scalene.__memcpy_samples[fname][line_no]
        n_copy_mb_s = n_copy_b / (1024 * 1024 * Scalene.__elapsed_time)
        n_copy_mb_s_str: str = (
            "" if n_copy_mb_s < 0.5 else "%6.0f" % n_copy_mb_s
        )

        n_cpu_percent = n_cpu_percent_c + n_cpu_percent_python
        # Only report utilization where there is more than 1% CPU total usage,
        # and the standard error of the mean is low (meaning it's an accurate estimate).
        sys_str: str = (
            ""
            if n_cpu_percent < 0.5
            or Scalene.__cpu_utilization[fname][line_no].size() <= 1
            or Scalene.__cpu_utilization[fname][line_no].sem() > 0.025
            or Scalene.__cpu_utilization[fname][line_no].mean() > 0.99
            else "%3.0f%%"
            % (
                n_cpu_percent
                * (1.0 - (Scalene.__cpu_utilization[fname][line_no].mean()))
            )
        )

        if did_sample_memory:
            spark_str: str = ""
            # Scale the sparkline by the usage fraction.
            samples = Scalene.__per_line_footprint_samples[fname][line_no]
            for i in range(0, len(samples.get())):
                samples.get()[i] *= n_usage_fraction
            if samples.get():
                _, _, spark_str = sparkline.generate(
                    samples.get()[0: samples.len()], 0, current_max
                )

            # Red highlight
            ncpps: Any = ""
            ncpcs: Any = ""
            nufs: Any = ""
            if (
                n_usage_fraction >= Scalene.__highlight_percentage
                or (n_cpu_percent_c + n_cpu_percent_python)
                >= Scalene.__highlight_percentage
            ):
                ncpps = Text.assemble((n_cpu_percent_python_str, "bold red"))
                ncpcs = Text.assemble((n_cpu_percent_c_str, "bold red"))
                nufs = Text.assemble(
                    (spark_str + n_usage_fraction_str, "bold red")
                )
            else:
                ncpps = n_cpu_percent_python_str
                ncpcs = n_cpu_percent_c_str
                nufs = spark_str + n_usage_fraction_str

            if not arguments.reduced_profile or ncpps + ncpcs + nufs:
                tbl.add_row(
                    str(line_no),
                    ncpps,  # n_cpu_percent_python_str,
                    ncpcs,  # n_cpu_percent_c_str,
                    sys_str,
                    n_python_fraction_str,
                    n_growth_mb_str,
                    nufs,  # spark_str + n_usage_fraction_str,
                    n_copy_mb_s_str,
                    syntax_highlighted,
                )
                return True
            else:
                return False

        else:

            # Red highlight
            if (
                n_cpu_percent_c + n_cpu_percent_python
            ) >= Scalene.__highlight_percentage:
                ncpps = Text.assemble((n_cpu_percent_python_str, "bold red"))
                ncpcs = Text.assemble((n_cpu_percent_c_str, "bold red"))
            else:
                ncpps = n_cpu_percent_python_str
                ncpcs = n_cpu_percent_c_str

            if not arguments.reduced_profile or ncpps + ncpcs:
                tbl.add_row(
                    str(line_no),
                    ncpps,  # n_cpu_percent_python_str,
                    ncpcs,  # n_cpu_percent_c_str,
                    sys_str,
                    syntax_highlighted,
                )
                return True
            else:
                return False

    @staticmethod
    def output_stats(pid: int) -> None:
        payload: List[Any] = []
        payload = [
            Scalene.__max_footprint,
            Scalene.__elapsed_time,
            Scalene.__total_cpu_samples,
            Scalene.__cpu_samples_c,
            Scalene.__cpu_samples_python,
            Scalene.__bytei_map,
            Scalene.__cpu_samples,
            Scalene.__memory_malloc_samples,
            Scalene.__memory_python_samples,
            Scalene.__memory_free_samples,
            Scalene.__memcpy_samples,
            Scalene.__per_line_footprint_samples,
            Scalene.__total_memory_free_samples,
            Scalene.__total_memory_malloc_samples,
            Scalene.__memory_footprint_samples,
        ]
        # To be added: __malloc_samples

        # Create a file in the Python alias directory with the relevant info.
        out_fname = os.path.join(
            Scalene.__python_alias_dir_name,
            "scalene" + str(pid) + "-" + str(os.getpid()),
        )
        with open(out_fname, "wb") as out_file:
            cloudpickle.dump(payload, out_file)

    @staticmethod
    def merge_stats() -> None:
        the_dir = pathlib.Path(Scalene.__python_alias_dir_name)
        for f in list(the_dir.glob("**/scalene*")):
            # Skip empty files.
            if os.path.getsize(f) == 0:
                continue
            with open(f, "rb") as file:
                unpickler = pickle.Unpickler(file)
                value = unpickler.load()
                Scalene.__max_footprint = max(
                    Scalene.__max_footprint, value[0]
                )
                Scalene.__elapsed_time = max(Scalene.__elapsed_time, value[1])
                Scalene.__total_cpu_samples += value[2]
                del value[:3]
                for dict, index in [
                    (Scalene.__cpu_samples_c, 0),
                    (Scalene.__cpu_samples_python, 1),
                    (Scalene.__memcpy_samples, 7),
                    (Scalene.__per_line_footprint_samples, 8),
                ]:
                    for fname in value[index]:
                        for lineno in value[index][fname]:
                            v = value[index][fname][lineno]
                            dict[fname][lineno] += v  # type: ignore
                for dict, index in [
                    (Scalene.__memory_malloc_samples, 4),
                    (Scalene.__memory_python_samples, 5),
                    (Scalene.__memory_free_samples, 6),
                ]:
                    for fname in value[index]:
                        for lineno in value[index][fname]:
                            for ind in value[index][fname][lineno]:
                                dict[fname][lineno][ind] += value[index][
                                    fname
                                ][lineno][ind]
                for fname in value[2]:
                    for lineno in value[2][fname]:
                        v = value[2][fname][lineno]
                        Scalene.__bytei_map[fname][lineno] |= v
                for fname in value[3]:
                    Scalene.__cpu_samples[fname] += value[3][fname]
                Scalene.__total_memory_free_samples += value[9]
                Scalene.__total_memory_malloc_samples += value[10]
                Scalene.__memory_footprint_samples += value[11]
            os.remove(f)

    @staticmethod
    def output_profiles() -> bool:
        """Write the profile out."""
        # Get the children's stats, if any.
        if not arguments.pid:
            Scalene.merge_stats()
            rmtree(Scalene.__python_alias_dir)
        current_max: float = Scalene.__max_footprint
        # If we've collected any samples, dump them.
        if (
            not Scalene.__total_cpu_samples
            and not Scalene.__total_memory_malloc_samples
            and not Scalene.__total_memory_free_samples
        ):
            # Nothing to output.
            return False
        # Collect all instrumented filenames.
        all_instrumented_files: List[Filename] = list(
            set(
                list(Scalene.__cpu_samples_python.keys())
                + list(Scalene.__cpu_samples_c.keys())
                + list(Scalene.__memory_free_samples.keys())
                + list(Scalene.__memory_malloc_samples.keys())
            )
        )
        if not all_instrumented_files:
            # We didn't collect samples in source files.
            return False
        # If I have at least one memory sample, then we are profiling memory.
        did_sample_memory: bool = (
            Scalene.__total_memory_free_samples
            + Scalene.__total_memory_malloc_samples
        ) > 0
        title = Text()
        mem_usage_line: Union[Text, str] = ""
        if did_sample_memory:
            samples = Scalene.__memory_footprint_samples
            if len(samples.get()) > 0:
                # Output a sparkline as a summary of memory usage over time.
                _, _, spark_str = sparkline.generate(
                    samples.get()[0: samples.len()], 0, current_max
                )
                mem_usage_line = Text.assemble(
                    "Memory usage: ",
                    ((spark_str, "blue")),
                    (" (max: %6.2fMB)\n" % current_max),
                )
                title.append(mem_usage_line)

        null = open("/dev/null", "w")
        # Get column width of the terminal and adjust to fit.
        # Note that Scalene works best with at least 132 columns.
        column_width = shutil.get_terminal_size().columns
        console = Console(
            width=column_width,
            record=True,
            force_terminal=True,
            file=null,
        )
        # Build a list of files we will actually report on.
        report_files: List[Filename] = []
        # Sort in descending order of CPU cycles, and then ascending order by filename
        for fname in sorted(
            all_instrumented_files,
            key=lambda f: (-(Scalene.__cpu_samples[f]), f),
        ):
            fname = Filename(fname)
            try:
                percent_cpu_time = (
                    100
                    * Scalene.__cpu_samples[fname]
                    / Scalene.__total_cpu_samples
                )
            except ZeroDivisionError:
                percent_cpu_time = 0

            # Ignore files responsible for less than some percent of execution time and fewer than a threshold # of mallocs.
            if (
                Scalene.__malloc_samples[fname] < Scalene.__malloc_threshold
                and percent_cpu_time < Scalene.__cpu_percent_threshold
            ):
                continue
            report_files.append(fname)

        # Don't actually output the profile if we are a child process.
        # Instead, write info to disk for the main process to collect.
        if arguments.pid:
            Scalene.output_stats(arguments.pid)
            return True

        for fname in report_files:
            # Print header.
            percent_cpu_time = (
                100
                * Scalene.__cpu_samples[fname]
                / Scalene.__total_cpu_samples
            )
            new_title = mem_usage_line + (
                "%s: %% of time = %6.2f%% out of %6.2fs."
                % (fname, percent_cpu_time, Scalene.__elapsed_time)
            )
            # Only display total memory usage once.
            mem_usage_line = ""

            tbl = Table(
                box=box.MINIMAL_HEAVY_HEAD,
                title=new_title,
                collapse_padding=True,
            )

            tbl.add_column("Line", justify="right", no_wrap=True)
            tbl.add_column("Time %\nPython", no_wrap=True)
            tbl.add_column("Time %\nnative", no_wrap=True)
            tbl.add_column("Sys\n%", no_wrap=True)

            if did_sample_memory:
                tbl.add_column("Mem %\nPython", no_wrap=True)
                tbl.add_column("Net\n(MB)", no_wrap=True)
                tbl.add_column("Memory usage\nover time / %", no_wrap=True)
                tbl.add_column("Copy\n(MB/s)", no_wrap=True)
                tbl.add_column("\n" + fname, width=column_width - 72)
            else:
                tbl.add_column("\n" + fname, width=column_width - 36)

            # Print out the the profile for the source, line by line.
            with open(fname, "r") as source_file:
                # We track whether we should put in ellipsis (for reduced profiles)
                # or not.
                did_print = True  # did we print a profile line last time?
                for line_no, line in enumerate(source_file, 1):
                    old_did_print = did_print
                    did_print = Scalene.output_profile_line(
                        fname, LineNumber(line_no), line, console, tbl
                    )
                    if old_did_print and not did_print:
                        # We are skipping lines, so add an ellipsis.
                        tbl.add_row("...")
                    old_did_print = did_print

            console.print(tbl)

        if Scalene.__html:
            # Write HTML file.
            if not Scalene.__output_file:
                Scalene.__output_file = "/dev/stdout"
            md = Markdown(
                "generated by the [scalene](https://github.com/emeryberger/scalene) profiler"
            )
            console.print(md)
            console.save_html(Scalene.__output_file, clear=False)
        else:
            if not Scalene.__output_file:
                # No output file specified: write to stdout.
                sys.stdout.write(console.export_text(styles=True))
            else:
                # Don't output styles to text file.
                console.save_text(
                    Scalene.__output_file, styles=False, clear=False
                )
        return True

    @staticmethod
    def disable_signals() -> None:
        """Turn off the profiling signals."""
        try:
            signal.setitimer(Scalene.__cpu_timer_signal, 0)
            signal.signal(Scalene.__malloc_signal, signal.SIG_IGN)
            signal.signal(Scalene.__free_signal, signal.SIG_IGN)
            signal.signal(Scalene.__memcpy_signal, signal.SIG_IGN)
        except BaseException:
            # Retry just in case we get interrupted by one of our own signals.
            Scalene.disable_signals()

    @staticmethod
    def exit_handler() -> None:
        """When we exit, disable all signals."""
        Scalene.disable_signals()
        # Delete the temporary directory.
        try:
            Scalene.__python_alias_dir.cleanup()
        except BaseException:
            pass

    @staticmethod
    def termination_handler(
        signum: Union[
            Callable[[Signals, FrameType], None], int, Handlers, None
        ],
        this_frame: FrameType,
    ) -> None:
        sys.exit(-1)

    @staticmethod
    def main() -> None:
        # import scalene.replacement_rlock
        """Invokes the profiler from the command-line."""
        try:
            (
                args,
                left,
            ) = parse_args()  # We currently do this twice, but who cares.
            sys.argv = left
            Scalene.__output_profile_interval = args.profile_interval
            Scalene.__next_output_time = (
                Scalene.get_wallclock_time()
                + Scalene.__output_profile_interval
            )
            Scalene.__html = args.html
            Scalene.__output_file = args.outfile
            Scalene.__profile_all = args.profile_all
            try:
                with open(sys.argv[0], "rb") as prog_being_profiled:
                    # Read in the code and compile it.
                    try:
                        code = compile(
                            prog_being_profiled.read(),
                            sys.argv[0],
                            "exec",
                        )
                    except SyntaxError:
                        traceback.print_exc()
                        sys.exit(-1)
                    # Push the program's path.
                    program_path = os.path.dirname(
                        os.path.abspath(sys.argv[0])
                    )
                    sys.path.insert(0, program_path)
                    Scalene.__program_path = program_path
                    # Grab local and global variables.
                    import __main__

                    the_locals = __main__.__dict__
                    the_globals = __main__.__dict__
                    # Splice in the name of the file being executed instead of the profiler.
                    the_globals["__file__"] = os.path.basename(sys.argv[0])
                    # Some mysterious module foo to make this work the same with -m as with `scalene`.
                    the_globals["__spec__"] = None
                    # Start the profiler.
                    fullname = os.path.join(
                        program_path, os.path.basename(sys.argv[0])
                    )
                    profiler = Scalene(Filename(fullname))
                    try:
                        # We exit with this status (returning error code as appropriate).
                        exit_status = 0
                        # Catch termination so we print a profile before exiting.
                        # (Invokes sys.exit, which is caught below.)
                        signal.signal(
                            signal.SIGTERM,
                            Scalene.termination_handler,
                        )
                        # Catch termination so we print a profile before exiting.
                        profiler.start()
                        # Run the code being profiled.
                        try:
                            exec(code, the_globals, the_locals)
                        except SystemExit as se:
                            # Intercept sys.exit and propagate the error code.
                            exit_status = se.code
                        except BaseException:
                            print(traceback.format_exc())  # for debugging only

                        profiler.stop()
                        # If we've collected any samples, dump them.
                        if profiler.output_profiles():
                            pass
                        else:
                            print(
                                "Scalene: Program did not run for long enough to profile."
                            )
                        sys.exit(exit_status)
                    except Exception as ex:
                        template = "Scalene: An exception of type {0} occurred. Arguments:\n{1!r}"
                        message = template.format(type(ex).__name__, ex.args)
                        print(message)
                        print(traceback.format_exc())
            except (FileNotFoundError, IOError):
                print("Scalene: could not find input file " + sys.argv[0])
                sys.exit(-1)
        except SystemExit:
            pass
        except BaseException:
            print("Scalene failed to initialize.\n" + traceback.format_exc())
            sys.exit(-1)


if __name__ == "__main__":
    Scalene.main()<|MERGE_RESOLUTION|>--- conflicted
+++ resolved
@@ -487,12 +487,8 @@
     __memcpy_signal_filename = Filename(
         "/tmp/scalene-memcpy-signal" + str(os.getpid())
     )
-<<<<<<< HEAD
     __memcpy_lock_filename = Filename(
         "/tmp/scalene-memcpy-lock" + str(os.getpid()))
-=======
-    __memcpy_lock_filename = Filename("/tmp/scalene-memcpy-lock" + str(os.getpid()))
->>>>>>> 5488e220
     __memcpy_signal_fd = None
     __memcpy_lock_fd = None
     try:
@@ -1067,32 +1063,18 @@
         new_frames = Scalene.compute_frames_to_record(this_frame)
         if not new_frames:
             return
-<<<<<<< HEAD
-        curr_pid = os.getpid()
-=======
         # print("ALLOCATOR")
         
->>>>>>> 5488e220
         # Process the input array from where we left off reading last time.
         arr: List[Tuple[int, str, float, float]] = []
         try:
-            
             mm = Scalene.__malloc_signal_mmap
             mm.seek(Scalene.__malloc_signal_position)
-<<<<<<< HEAD
-            try:
-                mmap_hl_spinlock.mmap_lock(Scalene.__malloc_lock_mmap)
-                while True:
-                    
-                    count_str = mm.readline().rstrip().decode("ascii")
-                    if count_str == "":
-                        # print("breaking", mm.readline())
-                        break
-=======
+            curr_pid = os.getpid()
             while True:
                 try:
+                    mmap_hl_spinlock.mmap_lock(Scalene.__malloc_lock_mmap)
                     count_str = mm.readline().rstrip().decode("ascii")
-                    mmap_hl_spinlock.mmap_lock(Scalene.__malloc_lock_mmap)
                 finally:
                     mmap_hl_spinlock.mmap_unlock(Scalene.__malloc_lock_mmap)    
                 if count_str == "":
@@ -1102,42 +1084,23 @@
                     alloc_time_str,
                     count_str,
                     python_fraction_str,
+                    pid_str
                 ) = count_str.split(",")
-                arr.append(
->>>>>>> 5488e220
-                    (
-                        action,
-                        alloc_time_str,
-                        count_str,
-                        python_fraction_str,
-                        pid
-                    ) = count_str.split(',')
-                    # print("CURR", int(curr_pid))
-                    # print("PID", int(pid))
-                    # print("CMP", int(curr_pid) == int(pid))
-                    if int(curr_pid) == int(pid):
-                        # print(count_str)
-                        arr.append(
-                            (
-                                int(alloc_time_str),
-                                action,
-                                float(count_str),
-                                float(python_fraction_str),
-                            )
+                if int(curr_pid) == int(pid_str):
+                    # print(count_str)
+                    arr.append(
+                        (
+                            int(alloc_time_str),
+                            action,
+                            float(count_str),
+                            float(python_fraction_str),
                         )
+                    )z
                 Scalene.__malloc_signal_position = mm.tell() - 1
-            finally:
-                mmap_hl_spinlock.mmap_unlock(Scalene.__malloc_lock_mmap)
         except FileNotFoundError:
             pass
 
         arr.sort()
-        # if len(arr) == 0:
-        #     print("Nothing here", curr_pid, signum)
-        #     print()
-        #     print()
-        # else:
-        #     print("Something here")
         # Iterate through the array to compute the new current footprint.
         # and update the global __memory_footprint_samples.
         before = Scalene.__current_footprint
@@ -1151,8 +1114,7 @@
                     Scalene.__max_footprint = Scalene.__current_footprint
             else:
                 Scalene.__current_footprint -= count
-            Scalene.__memory_footprint_samples.add(
-                Scalene.__current_footprint)
+            Scalene.__memory_footprint_samples.add(Scalene.__current_footprint)
         after = Scalene.__current_footprint
 
         # Now update the memory footprint for every running frame.
@@ -1179,8 +1141,7 @@
                     python_frac += python_fraction * count
                 else:
                     curr -= count
-                Scalene.__per_line_footprint_samples[fname][lineno].add(
-                    curr)
+                Scalene.__per_line_footprint_samples[fname][lineno].add(curr)
             assert curr == after
             # If there was a net increase in memory, treat it as if it
             # was a malloc; otherwise, treat it as if it was a
@@ -1197,7 +1158,6 @@
                 Scalene.__memory_free_samples[fname][lineno][bytei] += before - after
                 Scalene.__memory_free_count[fname][lineno][bytei] += 1
                 Scalene.__total_memory_free_samples += before - after
-<<<<<<< HEAD
 
 
     @staticmethod
@@ -1219,9 +1179,6 @@
             Scalene.__mean_cpu_sampling_rate,
             Scalene.__mean_cpu_sampling_rate,
         )
-=======
-        
->>>>>>> 5488e220
     @staticmethod
     def memcpy_event_signal_handler(
         signum: Union[
@@ -1232,11 +1189,7 @@
         """Handles memcpy events."""
         if not Scalene.__in_signal_handler.acquire(blocking=False):
             return
-<<<<<<< HEAD
         curr_pid = os.getpid()
-=======
-       
->>>>>>> 5488e220
         new_frames = Scalene.compute_frames_to_record(frame)
         if not new_frames:
             Scalene.__in_signal_handler.release()
@@ -1247,7 +1200,6 @@
             mfile = Scalene.__memcpy_signal_mmap
             if mfile:
                 mfile.seek(Scalene.__memcpy_signal_position)
-<<<<<<< HEAD
                 while True:
                     try:
                         mmap_hl_spinlock.mmap_lock(Scalene.__memcpy_lock_mmap)
@@ -1261,20 +1213,6 @@
                     (memcpy_time_str, count_str2, pid) = count_str.split(",")
                     if int(curr_pid) == int(pid):
                         arr.append((int(memcpy_time_str), int(count_str2)))
-=======
-                try:
-                    mmap_hl_spinlock.mmap_lock(Scalene.__memcpy_lock_mmap)
-                    while True:
-                        count_str = mfile.readline().rstrip().decode("ascii")
-                        if count_str == "":
-                            break
-                        count_str = count_str.rstrip()
-
-                        (memcpy_time_str, count_str2) = count_str.split(",")
-                        arr.append((int(memcpy_time_str), int(count_str2)))
-                finally:
-                    mmap_hl_spinlock.mmap_unlock(Scalene.__memcpy_lock_mmap)
->>>>>>> 5488e220
                 Scalene.__memcpy_signal_position = mfile.tell() - 1
         except Exception:
             pass
@@ -1291,11 +1229,7 @@
                 Scalene.__memcpy_samples[fname][line_no] += count
 
         Scalene.__in_signal_handler.release()
-<<<<<<< HEAD
-       
-
-=======
->>>>>>> 5488e220
+
     @staticmethod
     @lru_cache(None)
     def should_trace(filename: str) -> bool:
