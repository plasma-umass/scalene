# ruff: noqa: E402

from __future__ import (
    annotations,
)  # work around Python 3.8 issue, see https://stackoverflow.com/a/68072481/335756

"""Scalene: a CPU+memory+GPU (and more) profiler for Python.

    https://github.com/plasma-umass/scalene

    See the paper "docs/osdi23-berger.pdf" in this repository for technical
    details on Scalene's design.

    by Emery Berger, Sam Stern, and Juan Altmayer Pizzorno

    usage: scalene test/testme.py
    usage help: scalene --help

"""

# Import cysignals early so it doesn't disrupt Scalene's use of signals; this allows Scalene to profile Sage.
# See https://github.com/plasma-umass/scalene/issues/740.
try:
    import cysignals # noqa: F401
except ModuleNotFoundError:
    pass

import argparse
import atexit
import builtins
import contextlib
import functools
import gc
import inspect
import json
import math
import multiprocessing
import os
import pathlib
import platform
import queue
import re
import signal
import subprocess
import sys
import sysconfig
import tempfile
import threading
import time
import traceback

# For debugging purposes
from rich.console import Console

from scalene.find_browser import find_browser
from scalene.get_module_details import _get_module_details
from scalene.time_info import get_times, TimeInfo
from scalene.redirect_python import redirect_python

from collections import defaultdict
from types import (
    BuiltinFunctionType,
    FrameType,
    FunctionType,
    ModuleType,
)
from typing import (
    Any,
    Callable,
    Dict,
    Generator,
    List,
    Optional,
    Set,
    Tuple,
    Union,
    cast,
)

import scalene.scalene_config
from scalene.scalene_arguments import ScaleneArguments
from scalene.scalene_client_timer import ScaleneClientTimer
from scalene.scalene_funcutils import ScaleneFuncUtils
from scalene.scalene_json import ScaleneJSON
from scalene.scalene_mapfile import ScaleneMapFile
from scalene.scalene_output import ScaleneOutput
from scalene.scalene_preload import ScalenePreload
from scalene.scalene_signals import ScaleneSignals
from scalene.scalene_statistics import (
    Address,
    ByteCodeIndex,
    Filename,
    LineNumber,
    ScaleneStatistics,
)
from scalene.scalene_utility import (
    add_stack,
    generate_html,
    get_fully_qualified_name,
    on_stack,
)

from scalene.scalene_parseargs import ScaleneParseArgs, StopJupyterExecution
from scalene.scalene_sigqueue import ScaleneSigQueue
from scalene.scalene_accelerator import ScaleneAccelerator

console = Console(style="white on blue")


# Assigning to `nada` disables any console.log commands.
def nada(*args: Any) -> None:
    pass


console.log = nada  # type: ignore

MINIMUM_PYTHON_VERSION_MAJOR = 3
MINIMUM_PYTHON_VERSION_MINOR = 8


def require_python(version: Tuple[int, int]) -> None:
    assert (
        sys.version_info >= version
    ), f"Scalene requires Python version {version[0]}.{version[1]} or above."


require_python((MINIMUM_PYTHON_VERSION_MAJOR, MINIMUM_PYTHON_VERSION_MINOR))

# Scalene fully supports Unix-like operating systems; in
# particular, Linux, Mac OS X, and WSL 2 (Windows Subsystem for Linux 2 = Ubuntu).
# It also has partial support for Windows.


# Install our profile decorator.
def scalene_redirect_profile(func: Any) -> Any:
    """Handle @profile decorators.

    If Scalene encounters any functions decorated by @profile, it will
    only report stats for those functions.

    """
    return Scalene.profile(func)


builtins.profile = scalene_redirect_profile  # type: ignore


def start() -> None:
    """Start profiling."""
    Scalene.start()


def stop() -> None:
    """Stop profiling."""
    Scalene.stop()


@contextlib.contextmanager
def enable_profiling() -> Generator[None, None, None]:
    """Contextmanager that starts and stops profiling"""
    start()
    yield
    stop()

def patch_module_functions_with_signal_blocking(module: ModuleType, signal_to_block: signal.Signals) -> None:
    """Patch all functions in the given module to block the specified signal during execution."""
    
    def signal_blocking_wrapper(func: Union[BuiltinFunctionType, FunctionType]) -> Any:
        """Wrap a function to block the specified signal during its execution."""
        @functools.wraps(func)
        def wrapped(*args: Any, **kwargs: Any) -> Any:
            # Block the specified signal temporarily
            original_sigmask = signal.pthread_sigmask(signal.SIG_BLOCK, [signal_to_block])
            try:
                return func(*args, **kwargs)
            finally:
                # Restore original signal mask
                signal.pthread_sigmask(signal.SIG_SETMASK, original_sigmask)
        return wrapped

    # Iterate through all attributes of the module
    for attr_name in dir(module):
        attr = getattr(module, attr_name)
        if isinstance(attr, BuiltinFunctionType) or isinstance(attr, FunctionType):
            wrapped_attr = signal_blocking_wrapper(attr)
            setattr(module, attr_name, wrapped_attr)

class Scalene:
    """The Scalene profiler itself."""

    # Get the number of available CPUs (preferring `os.sched_getaffinity`, if available).
    __availableCPUs: int
    try:
        __availableCPUs = len(os.sched_getaffinity(0))  # type: ignore
    except AttributeError:
        cpu_count = os.cpu_count()
        __availableCPUs = cpu_count if cpu_count else 1

    __in_jupyter = False  # are we running inside a Jupyter notebook
    __start_time = 0  # start of profiling, in nanoseconds
    __sigterm_exit_code = 143
    # Whether the current profiler is a child
    __is_child = -1
    # the pid of the primary profiler
    __parent_pid = -1
    __initialized: bool = False
    __last_profiled = (Filename("NADA"), LineNumber(0), ByteCodeIndex(0))
    __orig_python = sys.executable  # will be rewritten later

    __last_profiled_invalidated = False
    __gui_dir = "scalene-gui"
    __profile_filename = Filename("profile.json")
    __profiler_html = Filename("profile.html")
    __error_message = "Error in program being profiled"
    __windows_queue: queue.Queue[Any] = (
        queue.Queue()
    )  # only used for Windows timer logic
    BYTES_PER_MB = 1024 * 1024

    MALLOC_ACTION = "M"
    FREE_ACTION = "F"
    FREE_ACTION_SAMPLED = "f"

    # Support for @profile
    # decorated files
    __files_to_profile: Set[Filename] = set()
    # decorated functions
    __functions_to_profile: Dict[Filename, Set[Any]] = defaultdict(set)

    # Cache the original thread join function, which we replace with our own version.
    __original_thread_join = threading.Thread.join

    # As above; we'll cache the original thread and replace it.
    __original_lock = threading.Lock

    __args = ScaleneArguments()
    __signals = ScaleneSignals()
    __stats = ScaleneStatistics()
    __output = ScaleneOutput()
    __json = ScaleneJSON()
    __accelerator: Optional[ScaleneAccelerator] = (
        None  # initialized after parsing arguments in `main`
    )
    __invalidate_queue: List[Tuple[Filename, LineNumber]] = []
    __invalidate_mutex: threading.Lock
    __profiler_base: str

    @staticmethod
    def get_original_lock() -> threading.Lock:
        """Return the true lock, which we shim in replacement_lock.py."""
        return Scalene.__original_lock()

    @staticmethod
    def get_signals() -> ScaleneSignals:
        return Scalene.__signals

    # when did we last receive a signal?
    __last_signal_time = TimeInfo()

    # path for the program being profiled
    __program_path = Filename("")
    __entrypoint_dir = Filename("")
    # temporary directory to hold aliases to Python

    __python_alias_dir: pathlib.Path

    # Profile output parameters

    # when we output the next profile
    __next_output_time: float = float("inf")
    # pid for tracking child processes
    __pid: int = 0

    __malloc_mapfile: ScaleneMapFile
    __memcpy_mapfile: ScaleneMapFile

    # Program-specific information:
    #   the name of the program being profiled
    __program_being_profiled = Filename("")

    # Is the thread sleeping? (We use this to properly attribute CPU time.)
    __is_thread_sleeping: Dict[int, bool] = defaultdict(
        bool
    )  # False by default

    child_pids: Set[int] = (
        set()
    )  # Needs to be unmangled to be accessed by shims

    # Signal queues for allocations and memcpy
    __alloc_sigq: ScaleneSigQueue[Any]
    __memcpy_sigq: ScaleneSigQueue[Any]
    __sigqueues: List[ScaleneSigQueue[Any]]

    client_timer: ScaleneClientTimer = ScaleneClientTimer()

    __orig_signal = signal.signal
    __orig_exit = os._exit
    __orig_raise_signal = signal.raise_signal
    __lifecycle_disabled = False

    __orig_kill = os.kill
    if sys.platform != "win32":
        __orig_setitimer = signal.setitimer
        __orig_siginterrupt = signal.siginterrupt

    @staticmethod
    def get_all_signals_set() -> Set[int]:
        """Return the set of all signals currently set.

        Used by replacement_signal_fns.py to shim signals used by the client program.
        """
        return set(Scalene.__signals.get_all_signals())

    @staticmethod
    def get_lifecycle_signals() -> Tuple[signal.Signals, signal.Signals]:
        return Scalene.__signals.get_lifecycle_signals()

    @staticmethod
    def disable_lifecycle() -> None:
        Scalene.__lifecycle_disabled = True

    @staticmethod
    def get_lifecycle_disabled() -> bool:
        return Scalene.__lifecycle_disabled

    @staticmethod
    def get_timer_signals() -> Tuple[int, signal.Signals]:
        """Return the set of all TIMER signals currently set.

        Used by replacement_signal_fns.py to shim timers used by the client program.
        """
        return Scalene.__signals.get_timer_signals()

    @staticmethod
    def set_in_jupyter() -> None:
        """Tell Scalene that it is running inside a Jupyter notebook."""
        Scalene.__in_jupyter = True

    @staticmethod
    def in_jupyter() -> bool:
        """Return whether Scalene is running inside a Jupyter notebook."""
        return Scalene.__in_jupyter

    @staticmethod
    def interruption_handler(
        signum: Union[
            Callable[[signal.Signals, FrameType], None],
            int,
            signal.Handlers,
            None,
        ],
        this_frame: Optional[FrameType],
    ) -> None:
        """Handle keyboard interrupts (e.g., Ctrl-C)."""
        raise KeyboardInterrupt

    @staticmethod
    def update_line() -> None:
        """Mark a new line by allocating the trigger number of bytes."""
        bytearray(scalene.scalene_config.NEWLINE_TRIGGER_LENGTH)

    @staticmethod
    def update_profiled() -> None:
        with Scalene.__invalidate_mutex:
            last_prof_tuple = Scalene.__last_profiled
            Scalene.__invalidate_queue.append(
                (last_prof_tuple[0], last_prof_tuple[1])
            )
            Scalene.update_line()

<<<<<<< HEAD
    @staticmethod
    def invalidate_lines_python(
        frame: FrameType, _event: str, _arg: str
    ) -> Any:
        """Mark the last_profiled information as invalid as soon as we execute a different line of code."""
        try:
            # If we are still on the same line, return.
            ff = frame.f_code.co_filename
            fl = frame.f_lineno
            (fname, lineno, lasti) = Scalene.__last_profiled
            if (ff == fname) and (fl == lineno):
                return Scalene.invalidate_lines_python
            # Different line: stop tracing this frame.
            frame.f_trace = None
            frame.f_trace_lines = False
            if on_stack(frame, fname, lineno):
                # We are still on the same line, but somewhere up the stack
                # (since we returned when it was the same line in this
                # frame). Stop tracing in this frame.
                return None
            # We are on a different line; stop tracing and increment the count.
            sys.settrace(None)
            Scalene.update_profiled()
            Scalene.__last_profiled_invalidated = True

            Scalene.__last_profiled = (
                Filename("NADA"),
                LineNumber(0),
                ByteCodeIndex(0),
                #     Filename(ff),
                #     LineNumber(fl),
                #     ByteCodeIndex(frame.f_lasti),
            )
            return None
        except AttributeError:
            # This can happen when Scalene shuts down.
            return None
        except Exception as e:
            print(f"{Scalene.__error_message}:\n", e, file=sys.stderr)
            traceback.print_exc()
            return None

=======
>>>>>>> b9ad0a56
    @classmethod
    def clear_metrics(cls) -> None:
        """Clear the various states for forked processes."""
        cls.__stats.clear()
        cls.child_pids.clear()

    @classmethod
    def add_child_pid(cls, pid: int) -> None:
        """Add this pid to the set of children. Used when forking."""
        cls.child_pids.add(pid)

    @classmethod
    def remove_child_pid(cls, pid: int) -> None:
        """Remove a child once we have joined with it (used by replacement_pjoin.py)."""
        with contextlib.suppress(KeyError):
            cls.child_pids.remove(pid)

    @staticmethod
    def profile(func: Any) -> Any:
        """Record the file and function name.

        Replacement @profile decorator function.  Scalene tracks which
        functions - in which files - have been decorated; if any have,
        it and only reports stats for those.

        """
        Scalene.__files_to_profile.add(func.__code__.co_filename)
        Scalene.__functions_to_profile[func.__code__.co_filename].add(func)

        if Scalene.__args.memory:
            Scalene.register_files_to_profile()
        return func

    @staticmethod
    def shim(func: Callable[[Any], Any]) -> Any:
        """Provide a decorator that calls the wrapped function with the
        Scalene variant.

                Wrapped function must be of type (s: Scalene) -> Any.

                This decorator allows for marking a function in a separate
                file as a drop-in replacement for an existing library
                function. The intention is for these functions to replace a
                function that indefinitely blocks (which interferes with
                Scalene) with a function that awakens periodically to allow
                for signals to be delivered.

        """
        func(Scalene)
        # Returns the function itself to the calling file for the sake
        # of not displaying unusual errors if someone attempts to call
        # it

        @functools.wraps(func)
        def wrapped(*args: Any, **kwargs: Any) -> Any:
            return func(*args, **kwargs)

        return wrapped

    @staticmethod
    def set_thread_sleeping(tid: int) -> None:
        """Indicate the given thread is sleeping.

        Used to attribute CPU time.
        """
        Scalene.__is_thread_sleeping[tid] = True

    @staticmethod
    def reset_thread_sleeping(tid: int) -> None:
        """Indicate the given thread is not sleeping.

        Used to attribute CPU time."""
        Scalene.__is_thread_sleeping[tid] = False

    timer_signals = True

    @staticmethod
    def windows_timer_loop() -> None:
        """For Windows, send periodic timer signals; launch as a background thread."""
        assert sys.platform == "win32"
        Scalene.timer_signals = True
        while Scalene.timer_signals:
            Scalene.__windows_queue.get()
            time.sleep(Scalene.__args.cpu_sampling_rate)
            Scalene.__orig_raise_signal(Scalene.__signals.cpu_signal)

    @staticmethod
    def start_signal_queues() -> None:
        """Start the signal processing queues (i.e., their threads)."""
        for sigq in Scalene.__sigqueues:
            sigq.start()

    @staticmethod
    def stop_signal_queues() -> None:
        """Stop the signal processing queues (i.e., their threads)."""
        for sigq in Scalene.__sigqueues:
            sigq.stop()

    @staticmethod
    def term_signal_handler(
        signum: Union[
            Callable[[signal.Signals, FrameType], None],
            int,
            signal.Handlers,
            None,
        ],
        this_frame: Optional[FrameType],
    ) -> None:
        """Handle terminate signals."""
        Scalene.stop()
        Scalene.output_profile()

        Scalene.__orig_exit(Scalene.__sigterm_exit_code)

    @staticmethod
    def malloc_signal_handler(
        signum: Union[
            Callable[[signal.Signals, FrameType], None],
            int,
            signal.Handlers,
            None,
        ],
        this_frame: Optional[FrameType],
    ) -> None:
        """Handle allocation signals."""
        if not Scalene.__args.memory:
            # This should never happen, but we fail gracefully.
            return
        from scalene import pywhere  # type: ignore

        if this_frame:
            Scalene.enter_function_meta(this_frame, Scalene.__stats)
        # Walk the stack till we find a line of code in a file we are tracing.
        found_frame = False
        f = this_frame
        while f:
            if found_frame := Scalene.should_trace(
                f.f_code.co_filename, f.f_code.co_name
            ):
                break
            f = cast(FrameType, f.f_back)
        if not found_frame:
            return
        assert f
        # Start tracing until we execute a different line of
        # code in a file we are tracking.
        # First, see if we have now executed a different line of code.
        # If so, increment.
        invalidated = pywhere.get_last_profiled_invalidated()
        (fname, lineno, lasti) = Scalene.__last_profiled
        if (
            not invalidated
            and this_frame
            and not (on_stack(this_frame, fname, lineno))
        ):
            Scalene.update_profiled()
        pywhere.set_last_profiled_invalidated_false()
<<<<<<< HEAD
        Scalene.__last_profiled = (
=======
        # In the setprofile callback, we rely on 
        # __last_profiled always having the same memory address. 
        # This is an optimization to not have to traverse the Scalene profiler
        # object's dictionary every time we want to update the last profiled line.
        #
        # A previous change to this code set Scalene.__last_profiled = [fname, lineno, lasti],
        # which created a new list object and set the __last_profiled attribute to the new list. This 
        # made the object held in `pywhere.cpp` out of date, and caused the profiler to not update the last profiled line.
        Scalene.__last_profiled[:] = [
>>>>>>> b9ad0a56
            Filename(f.f_code.co_filename),
            LineNumber(f.f_lineno),
            ByteCodeIndex(f.f_lasti),
        )
        Scalene.__alloc_sigq.put([0])
        pywhere.enable_settrace()
        del this_frame

    @staticmethod
    def free_signal_handler(
        signum: Union[
            Callable[[signal.Signals, FrameType], None],
            int,
            signal.Handlers,
            None,
        ],
        this_frame: Optional[FrameType],
    ) -> None:
        """Handle free signals."""
        if this_frame:
            Scalene.enter_function_meta(this_frame, Scalene.__stats)
        Scalene.__alloc_sigq.put([0])
        del this_frame

    @staticmethod
    def memcpy_signal_handler(
        signum: Union[
            Callable[[signal.Signals, FrameType], None],
            int,
            signal.Handlers,
            None,
        ],
        this_frame: Optional[FrameType],
    ) -> None:
        """Handle memcpy signals."""
        Scalene.__memcpy_sigq.put((signum, this_frame))
        del this_frame

    @staticmethod
    def enable_signals_win32() -> None:
        assert sys.platform == "win32"
        Scalene.timer_signals = True
        Scalene.__orig_signal(
            Scalene.__signals.cpu_signal,
            Scalene.cpu_signal_handler,
        )
        # On Windows, we simulate timer signals by running a background thread.
        Scalene.timer_signals = True
        t = threading.Thread(target=Scalene.windows_timer_loop)
        t.start()
        Scalene.__windows_queue.put(None)
        Scalene.start_signal_queues()
        return

    @staticmethod
    def enable_signals() -> None:
        """Set up the signal handlers to handle interrupts for profiling and start the
        timer interrupts."""
        if sys.platform == "win32":
            Scalene.enable_signals_win32()
            return
        Scalene.start_signal_queues()
        # Set signal handlers for various events.
        for sig, handler in [
            (Scalene.__signals.malloc_signal, Scalene.malloc_signal_handler),
            (Scalene.__signals.free_signal, Scalene.free_signal_handler),
            (Scalene.__signals.memcpy_signal, Scalene.memcpy_signal_handler),
            (signal.SIGTERM, Scalene.term_signal_handler),
            (Scalene.__signals.cpu_signal, Scalene.cpu_signal_handler),
        ]:
            Scalene.__orig_signal(sig, handler)
        # Set every signal to restart interrupted system calls.
        for s in Scalene.__signals.get_all_signals():
            Scalene.__orig_siginterrupt(s, False)
        Scalene.__orig_setitimer(
            Scalene.__signals.cpu_timer_signal,
            Scalene.__args.cpu_sampling_rate,
        )

    def __init__(
        self,
        arguments: argparse.Namespace,
        program_being_profiled: Optional[Filename] = None,
    ) -> None:
        # Wrap all os calls so that they disable SIGALRM (the signal used for CPU sampling).
        # This fixes https://github.com/plasma-umass/scalene/issues/841.
        if sys.platform != "win32":
            patch_module_functions_with_signal_blocking(os, signal.SIGALRM)

        # Import all replacement functions.
        import scalene.replacement_exit
        import scalene.replacement_get_context
        import scalene.replacement_lock
        import scalene.replacement_mp_lock
        import scalene.replacement_pjoin
        import scalene.replacement_signal_fns
        import scalene.replacement_thread_join

        if sys.platform != "win32":
            import scalene.replacement_fork
            import scalene.replacement_poll_selector # noqa: F401

        Scalene.__args = ScaleneArguments(**vars(arguments))
        Scalene.__alloc_sigq = ScaleneSigQueue(
            Scalene.alloc_sigqueue_processor
        )
        Scalene.__memcpy_sigq = ScaleneSigQueue(
            Scalene.memcpy_sigqueue_processor
        )
        Scalene.__sigqueues = [
            Scalene.__alloc_sigq,
            Scalene.__memcpy_sigq,
        ]
        Scalene.__invalidate_mutex = Scalene.get_original_lock()

        Scalene.__windows_queue = queue.Queue()
        if sys.platform == "win32":
            if Scalene.__args.memory:
                print(
                    "Scalene warning: Memory profiling is not currently supported for Windows.",
                    file=sys.stderr,
                )
                Scalene.__args.memory = False

        # Initialize the malloc related files; if for whatever reason
        # the files don't exist and we are supposed to be profiling
        # memory, exit.
        try:
            Scalene.__malloc_mapfile = ScaleneMapFile("malloc")
            Scalene.__memcpy_mapfile = ScaleneMapFile("memcpy")
        except Exception:
            # Ignore if we aren't profiling memory; otherwise, exit.
            if Scalene.__args.memory:
                sys.exit(1)

        Scalene.__signals.set_timer_signals(Scalene.__args.use_virtual_time)
        Scalene.__profiler_base = str(os.path.dirname(__file__))
        if Scalene.__args.pid:
            # Child process.
            # We need to use the same directory as the parent.
            # The parent always puts this directory as the first entry in the PATH.
            # Extract the alias directory from the path.
            dirname = os.environ["PATH"].split(os.pathsep)[0]
            Scalene.__python_alias_dir = pathlib.Path(dirname)
            Scalene.__pid = Scalene.__args.pid

        else:
            # Parent process.
            # Create a temporary directory to hold aliases to the Python
            # executable, so scalene can handle multiple processes; each
            # one is a shell script that redirects to Scalene.
            Scalene.__python_alias_dir = pathlib.Path(
                tempfile.mkdtemp(prefix="scalene")
            )
            Scalene.__pid = 0
            cmdline = ""
            # Pass along commands from the invoking command line.
            if "off" in Scalene.__args and Scalene.__args.off:
                cmdline += " --off"
            for arg in [
                "use_virtual_time",
                "cpu",
                "gpu",
                "memory",
                "cli",
                "web",
                "html",
                "no_browser",
                "reduced_profile",
            ]:
                if getattr(Scalene.__args, arg):
                    cmdline += f'  --{arg.replace("_", "-")}'
            # Add the --pid field so we can propagate it to the child.
            cmdline += f" --pid={os.getpid()} ---"
            # Build the commands to pass along other arguments

            # Since we're joining by spaces, we need to escape the spaces in the LD_LIBRARY_PATH.
            environ = ScalenePreload.get_preload_environ(Scalene.__args, escape_spaces=True)
            if sys.platform == "win32":
                preface = "\n".join(
                    f"set {k}={str(v)}\n" for (k, v) in environ.items()
                )
            else:
                preface = " ".join(
                    "=".join((k, f"'{str(v)}'")) for (k, v) in environ.items()
                )

            Scalene.__orig_python = redirect_python(
                preface, cmdline, Scalene.__python_alias_dir
            )

        # Register the exit handler to run when the program terminates or we quit.
        atexit.register(Scalene.exit_handler)
        # Store relevant names (program, path).
        if program_being_profiled:
            Scalene.__program_being_profiled = Filename(program_being_profiled)

    @staticmethod
    def cpu_signal_handler(
        signum: Union[
            Callable[[signal.Signals, FrameType], None],
            int,
            signal.Handlers,
            None,
        ],
        this_frame: Optional[FrameType],
    ) -> None:
        """Handle CPU signals."""
        try:
            # Get current time stats.
            now_sys, now_user = get_times()
            now_virtual = time.process_time()
            now_wallclock = time.perf_counter()
            if (
                Scalene.__last_signal_time.virtual == 0
                or Scalene.__last_signal_time.wallclock == 0
            ):
                # Initialization: store values and update on the next pass.
                Scalene.__last_signal_time.virtual = now_virtual
                Scalene.__last_signal_time.wallclock = now_wallclock
                Scalene.__last_signal_time.sys = now_sys
                Scalene.__last_signal_time.user = now_user
                if sys.platform != "win32":
                    Scalene.__orig_setitimer(
                        Scalene.__signals.cpu_timer_signal,
                        Scalene.__args.cpu_sampling_rate,
                    )
                return

            if Scalene.__accelerator:
                (gpu_load, gpu_mem_used) = Scalene.__accelerator.get_stats()
            else:
                (gpu_load, gpu_mem_used) = (0.0, 0.0)

            # Process this CPU sample.
            Scalene.process_cpu_sample(
                signum,
                Scalene.compute_frames_to_record(),
                now_virtual,
                now_wallclock,
                now_sys,
                now_user,
                gpu_load,
                gpu_mem_used,
                Scalene.__last_signal_time.virtual,
                Scalene.__last_signal_time.wallclock,
                Scalene.__last_signal_time.sys,
                Scalene.__last_signal_time.user,
                Scalene.__is_thread_sleeping,
            )
            elapsed = now_wallclock - Scalene.__last_signal_time.wallclock
            # Store the latest values as the previously recorded values.
            Scalene.__last_signal_time.virtual = now_virtual
            Scalene.__last_signal_time.wallclock = now_wallclock
            Scalene.__last_signal_time.sys = now_sys
            Scalene.__last_signal_time.user = now_user
            # Restart the timer while handling any timers set by the client.
            if sys.platform != "win32":
                if Scalene.client_timer.is_set:
                    (
                        should_raise,
                        remaining_time,
                    ) = Scalene.client_timer.yield_next_delay(elapsed)
                    if should_raise:
                        Scalene.__orig_raise_signal(signal.SIGUSR1)
                    # NOTE-- 0 will only be returned if the 'seconds' have elapsed
                    # and there is no interval
                    to_wait: float
                    if remaining_time > 0:
                        to_wait = min(
                            remaining_time, Scalene.__args.cpu_sampling_rate
                        )
                    else:
                        to_wait = Scalene.__args.cpu_sampling_rate
                        Scalene.client_timer.reset()
                    Scalene.__orig_setitimer(
                        Scalene.__signals.cpu_timer_signal,
                        to_wait,
                    )
                else:
                    Scalene.__orig_setitimer(
                        Scalene.__signals.cpu_timer_signal,
                        Scalene.__args.cpu_sampling_rate,
                    )
        finally:
            if sys.platform == "win32":
                Scalene.__windows_queue.put(None)

    @staticmethod
    def output_profile(program_args: Optional[List[str]] = None) -> bool:
        """Output the profile. Returns true iff there was any info reported the profile."""
        # sourcery skip: inline-immediately-returned-variable
        # print(flamegraph_format(Scalene.__stats.stacks))
        if Scalene.__args.json:
            json_output = Scalene.__json.output_profiles(
                Scalene.__program_being_profiled,
                Scalene.__stats,
                Scalene.__pid,
                Scalene.profile_this_code,
                Scalene.__python_alias_dir,
                Scalene.__program_path,
                Scalene.__entrypoint_dir,
                program_args,
                profile_memory=Scalene.__args.memory,
                reduced_profile=Scalene.__args.reduced_profile,
            )
            # Since the default value returned for "there are no samples"
            # is `{}`, we use a sentinel value `{"is_child": True}`
            # when inside a child process to indicate that there are samples, but they weren't
            # turned into a JSON file because they'll later
            # be used by the parent process
            if "is_child" in json_output:
                return True
            outfile = Scalene.__output.output_file
            if Scalene.__args.outfile:
                outfile = Scalene.__args.outfile
            # If there was no output file specified, print to the console.
            if not outfile:
                if sys.platform == "win32":
                    outfile = "CON"
                else:
                    outfile = "/dev/stdout"
            # Write the JSON to the output file (or console).
            with open(outfile, "w") as f:
                f.write(
                    json.dumps(json_output, sort_keys=True, indent=4) + "\n"
                )
            return json_output != {}

        else:
            output = Scalene.__output
            column_width = Scalene.__args.column_width
            if not Scalene.__args.html:
                # Get column width of the terminal and adjust to fit.
                with contextlib.suppress(Exception):
                    # If we are in a Jupyter notebook, stick with 132
                    if "ipykernel" in sys.modules:
                        column_width = 132
                    else:
                        import shutil

                        column_width = shutil.get_terminal_size().columns
            did_output: bool = output.output_profiles(
                column_width,
                Scalene.__stats,
                Scalene.__pid,
                Scalene.profile_this_code,
                Scalene.__python_alias_dir,
                Scalene.__program_path,
                program_args,
                profile_memory=Scalene.__args.memory,
                reduced_profile=Scalene.__args.reduced_profile,
            )
            return did_output

    @staticmethod
    @functools.lru_cache(None)
    def get_line_info(
        fname: Filename,
    ) -> Generator[Tuple[list[str], int], None, None]:
        line_info = (
            inspect.getsourcelines(fn)
            for fn in Scalene.__functions_to_profile[fname]
        )
        return line_info

    @staticmethod
    def profile_this_code(fname: Filename, lineno: LineNumber) -> bool:
        # sourcery skip: inline-immediately-returned-variable
        """When using @profile, only profile files & lines that have been decorated."""
        if not Scalene.__files_to_profile:
            return True
        if fname not in Scalene.__files_to_profile:
            return False
        # Now check to see if it's the right line range.
        line_info = Scalene.get_line_info(fname)
        found_function = any(
            line_start <= lineno < line_start + len(lines)
            for (lines, line_start) in line_info
        )
        return found_function

    @staticmethod
    def print_stacks() -> None:
        print(Scalene.__stats.stacks)

    @staticmethod
    def process_cpu_sample(
        _signum: Union[
            Callable[[signal.Signals, FrameType], None],
            int,
            signal.Handlers,
            None,
        ],
        new_frames: List[Tuple[FrameType, int, FrameType]],
        now_virtual: float,
        now_wallclock: float,
        now_sys: float,
        now_user: float,
        gpu_load: float,
        gpu_mem_used: float,
        prev_virtual: float,
        prev_wallclock: float,
        _prev_sys: float,
        prev_user: float,
        is_thread_sleeping: Dict[int, bool],
    ) -> None:
        """Handle interrupts for CPU profiling."""
        # We have recorded how long it has been since we received a timer
        # before.  See the logic below.
        # If it's time to print some profiling info, do so.

        if now_wallclock >= Scalene.__next_output_time:
            # Print out the profile. Set the next output time, stop
            # signals, print the profile, and then start signals
            # again.
            Scalene.__next_output_time += Scalene.__args.profile_interval
            stats = Scalene.__stats
            # pause (lock) all the queues to prevent updates while we output
            with contextlib.ExitStack() as stack:
                _ = [stack.enter_context(s.lock) for s in Scalene.__sigqueues]
                stats.stop_clock()
                Scalene.output_profile()
                stats.start_clock()

        if not new_frames:
            # No new frames, so nothing to update.
            return

        # Here we take advantage of an ostensible limitation of Python:
        # it only delivers signals after the interpreter has given up
        # control. This seems to mean that sampling is limited to code
        # running purely in the interpreter, and in fact, that was a limitation
        # of the first version of Scalene, meaning that native code was entirely ignored.
        #
        # (cf. https://docs.python.org/3.9/library/signal.html#execution-of-python-signal-handlers)
        #
        # However: lemons -> lemonade: this "problem" is in fact
        # an effective way to separate out time spent in
        # Python vs. time spent in native code "for free"!  If we get
        # the signal immediately, we must be running in the
        # interpreter. On the other hand, if it was delayed, that means
        # we are running code OUTSIDE the interpreter, e.g.,
        # native code (be it inside of Python or in a library). We
        # account for this time by tracking the elapsed (process) time
        # and compare it to the interval, and add any computed delay
        # (as if it were sampled) to the C counter.
        elapsed_virtual = now_virtual - prev_virtual
        elapsed_wallclock = now_wallclock - prev_wallclock
        # CPU utilization is the fraction of time spent on the CPU
        # over the total time.
        elapsed_user = now_user - prev_user
        if any([elapsed_virtual < 0, elapsed_wallclock < 0, elapsed_user < 0]):
            # If we get negative values, which appear to arise in some
            # multi-process settings (seen in gunicorn), skip this
            # sample.
            return
        cpu_utilization = 0.0
        if elapsed_wallclock != 0:
            cpu_utilization = elapsed_user / elapsed_wallclock
        # On multicore systems running multi-threaded native code, CPU
        # utilization can exceed 1; that is, elapsed user time is
        # longer than elapsed wallclock time. If this occurs, set
        # wall clock time to user time and set CPU utilization to 100%.
        core_utilization = cpu_utilization / Scalene.__availableCPUs
        if cpu_utilization > 1.0:
            cpu_utilization = 1.0
            elapsed_wallclock = elapsed_user
        # Deal with an odd case reported here: https://github.com/plasma-umass/scalene/issues/124
        # (Note: probably obsolete now that Scalene is using the nvidia wrappers, but just in case...)
        # We don't want to report 'nan', so turn the load into 0.
        if math.isnan(gpu_load):
            gpu_load = 0.0
        assert gpu_load >= 0.0 and gpu_load <= 1.0
        gpu_time = gpu_load * elapsed_wallclock
        Scalene.__stats.total_gpu_samples += gpu_time
        python_time = Scalene.__args.cpu_sampling_rate
        c_time = elapsed_virtual - python_time
        c_time = max(c_time, 0)
        # Now update counters (weighted) for every frame we are tracking.
        total_time = python_time + c_time

        # First, find out how many frames are not sleeping.  We need
        # to know this number so we can parcel out time appropriately
        # (equally to each running thread).
        total_frames = sum(
            not is_thread_sleeping[tident]
            for frame, tident, orig_frame in new_frames
        )

        if total_frames == 0:
            total_frames = 1

        normalized_time = total_time / total_frames

        # Now attribute execution time.

        main_thread_frame = new_frames[0][0]

        average_python_time = python_time / total_frames
        average_c_time = c_time / total_frames
        average_cpu_time = (python_time + c_time) / total_frames

        if Scalene.__args.stacks:
            add_stack(
                main_thread_frame,
                Scalene.should_trace,
                Scalene.__stats.stacks,
                average_python_time,
                average_c_time,
                average_cpu_time,
            )

        # First, handle the main thread.
        Scalene.enter_function_meta(main_thread_frame, Scalene.__stats)
        fname = Filename(main_thread_frame.f_code.co_filename)
        lineno = LineNumber(main_thread_frame.f_lineno)
        # print(main_thread_frame)
        # print(fname, lineno)
        main_tid = cast(int, threading.main_thread().ident)
        if not is_thread_sleeping[main_tid]:
            Scalene.__stats.cpu_samples_python[fname][
                lineno
            ] += average_python_time
            Scalene.__stats.cpu_samples_c[fname][lineno] += average_c_time
            Scalene.__stats.cpu_samples[fname] += average_cpu_time
            Scalene.__stats.cpu_utilization[fname][lineno].push(
                cpu_utilization
            )
            Scalene.__stats.core_utilization[fname][lineno].push(
                core_utilization
            )
            Scalene.__stats.gpu_samples[fname][lineno] += (
                gpu_load * elapsed_wallclock
            )
            Scalene.__stats.n_gpu_samples[fname][lineno] += elapsed_wallclock
            Scalene.__stats.gpu_mem_samples[fname][lineno].push(gpu_mem_used)

        # Now handle the rest of the threads.
        for frame, tident, orig_frame in new_frames:
            if frame == main_thread_frame:
                continue
            add_stack(
                frame,
                Scalene.should_trace,
                Scalene.__stats.stacks,
                average_python_time,
                average_c_time,
                average_cpu_time,
            )

            # In a thread.
            fname = Filename(frame.f_code.co_filename)
            lineno = LineNumber(frame.f_lineno)
            Scalene.enter_function_meta(frame, Scalene.__stats)
            # We can't play the same game here of attributing
            # time, because we are in a thread, and threads don't
            # get signals in Python. Instead, we check if the
            # bytecode instruction being executed is a function
            # call.  If so, we attribute all the time to native.
            # NOTE: for now, we don't try to attribute GPU time to threads.
            if is_thread_sleeping[tident]:
                # Ignore sleeping threads.
                continue
            # Check if the original caller is stuck inside a call.
            if ScaleneFuncUtils.is_call_function(
                orig_frame.f_code,
                ByteCodeIndex(orig_frame.f_lasti),
            ):
                # It is. Attribute time to native.
                Scalene.__stats.cpu_samples_c[fname][lineno] += normalized_time
            else:
                # Not in a call function so we attribute the time to Python.
                Scalene.__stats.cpu_samples_python[fname][
                    lineno
                ] += normalized_time
            Scalene.__stats.cpu_samples[fname] += normalized_time
            Scalene.__stats.cpu_utilization[fname][lineno].push(
                cpu_utilization
            )
            Scalene.__stats.core_utilization[fname][lineno].push(
                core_utilization
            )

        # Clean up all the frames
        del new_frames[:]
        del new_frames
        del is_thread_sleeping
        Scalene.__stats.total_cpu_samples += total_time

    # Returns final frame (up to a line in a file we are profiling), the thread identifier, and the original frame.
    @staticmethod
    def compute_frames_to_record() -> List[Tuple[FrameType, int, FrameType]]:
        """Collect all stack frames that Scalene actually processes."""
        frames: List[Tuple[FrameType, int]] = [
            (
                cast(
                    FrameType,
                    sys._current_frames().get(cast(int, t.ident), None),
                ),
                cast(int, t.ident),
            )
            for t in threading.enumerate()
            if t != threading.main_thread()
        ]
        # Put the main thread in the front.

        tid = cast(int, threading.main_thread().ident)
        frames.insert(
            0,
            (
                sys._current_frames().get(tid, cast(FrameType, None)),
                tid,
            ),
        )
        # Process all the frames to remove ones we aren't going to track.
        new_frames: List[Tuple[FrameType, int, FrameType]] = []
        for frame, tident in frames:
            orig_frame = frame
            if not frame:
                continue
            fname = frame.f_code.co_filename
            func = frame.f_code.co_name
            # Record samples only for files we care about.
            if not fname:
                # 'eval/compile' gives no f_code.co_filename.  We have
                # to look back into the outer frame in order to check
                # the co_filename.
                back = cast(FrameType, frame.f_back)
                fname = Filename(back.f_code.co_filename)
                func = back.f_code.co_name
            while not Scalene.should_trace(fname, func):
                # Walk the stack backwards until we hit a frame that
                # IS one we should trace (if there is one).  i.e., if
                # it's in the code being profiled, and it is just
                # calling stuff deep in libraries.
                if frame:
                    frame = cast(FrameType, frame.f_back)
                else:
                    break
                if frame:
                    fname = frame.f_code.co_filename
                    func = frame.f_code.co_name
            if frame:
                new_frames.append((frame, tident, orig_frame))
        del frames[:]
        return new_frames

    @staticmethod
    def enter_function_meta(
        frame: FrameType, stats: ScaleneStatistics
    ) -> None:
        """Update tracking info so we can correctly report line number info later."""
        fname = Filename(frame.f_code.co_filename)
        lineno = LineNumber(frame.f_lineno)

        f = frame
        try:
            while "<" in Filename(f.f_code.co_name):
                f = cast(FrameType, f.f_back)
                # Handle case where the function with the name wrapped
                # in triangle brackets is at the bottom of the stack
                if f is None:
                    return
        except Exception:
            return
        if not Scalene.should_trace(f.f_code.co_filename, f.f_code.co_name):
            return

        fn_name = get_fully_qualified_name(f)
        firstline = f.f_code.co_firstlineno

        stats.function_map[fname][lineno] = fn_name
        stats.firstline_map[fn_name] = LineNumber(firstline)

    @staticmethod
    def alloc_sigqueue_processor(x: Optional[List[int]]) -> None:
        """Handle interrupts for memory profiling (mallocs and frees)."""
        stats = Scalene.__stats
        curr_pid = os.getpid()
        # Process the input array from where we left off reading last time.
        arr: List[
            Tuple[
                int,
                str,
                float,
                float,
                str,
                Filename,
                LineNumber,
                ByteCodeIndex,
            ]
        ] = []
        with contextlib.suppress(FileNotFoundError):
            while Scalene.__malloc_mapfile.read():
                count_str = Scalene.__malloc_mapfile.get_str()
                if count_str.strip() == "":
                    break
                (
                    action,
                    alloc_time_str,
                    count_str,
                    python_fraction_str,
                    pid,
                    pointer,
                    reported_fname,
                    reported_lineno,
                    bytei_str,
                ) = count_str.split(",")
                if int(curr_pid) != int(pid):
                    continue
                arr.append(
                    (
                        int(alloc_time_str),
                        action,
                        float(count_str),
                        float(python_fraction_str),
                        pointer,
                        Filename(reported_fname),
                        LineNumber(int(reported_lineno)),
                        ByteCodeIndex(int(bytei_str)),
                    )
                )

        stats.alloc_samples += len(arr)

        # Iterate through the array to compute the new current footprint
        # and update the global __memory_footprint_samples. Since on some systems,
        # we get free events before mallocs, force `before` to always be at least 0.
        before = max(stats.current_footprint, 0)
        prevmax = stats.max_footprint
        freed_last_trigger = 0
        for item in arr:
            (
                _alloc_time,
                action,
                count,
                python_fraction,
                pointer,
                fname,
                lineno,
                bytei,
            ) = item
            is_malloc = action == Scalene.MALLOC_ACTION
            count /= Scalene.BYTES_PER_MB
            if is_malloc:
                stats.current_footprint += count
                if stats.current_footprint > stats.max_footprint:
                    stats.max_footprint = stats.current_footprint
                    stats.max_footprint_python_fraction = python_fraction
                    stats.max_footprint_loc = (fname, lineno)
            else:
                assert action in [
                    Scalene.FREE_ACTION,
                    Scalene.FREE_ACTION_SAMPLED,
                ]
                stats.current_footprint -= count
                # Force current footprint to be non-negative; this
                # code is needed because Scalene can miss some initial
                # allocations at startup.
                stats.current_footprint = max(0, stats.current_footprint)
                if (
                    action == Scalene.FREE_ACTION_SAMPLED
                    and stats.last_malloc_triggered[2] == pointer
                ):
                    freed_last_trigger += 1
            timestamp = time.monotonic_ns() - Scalene.__start_time
            stats.memory_footprint_samples.append(
                [
                    timestamp,
                    stats.current_footprint,
                ]
            )
        after = stats.current_footprint

        if freed_last_trigger:
            if freed_last_trigger <= 1:
                # We freed the last allocation trigger. Adjust scores.
                this_fn, this_ln, _this_ptr = stats.last_malloc_triggered
                if this_ln != 0:
                    mallocs, frees = stats.leak_score[this_fn][this_ln]
                    stats.leak_score[this_fn][this_ln] = (
                        mallocs,
                        frees + 1,
                    )
            stats.last_malloc_triggered = (
                Filename(""),
                LineNumber(0),
                Address("0x0"),
            )

        allocs = 0.0
        last_malloc = (Filename(""), LineNumber(0), Address("0x0"))
        malloc_pointer = "0x0"
        curr = before

        # Go through the array again and add each updated current footprint.
        for item in arr:
            (
                _alloc_time,
                action,
                count,
                python_fraction,
                pointer,
                fname,
                lineno,
                bytei,
            ) = item

            is_malloc = action == Scalene.MALLOC_ACTION
            if (
                is_malloc
                and count == scalene.scalene_config.NEWLINE_TRIGGER_LENGTH + 1
            ):
                with Scalene.__invalidate_mutex:
                    last_file, last_line = Scalene.__invalidate_queue.pop(0)

                stats.memory_malloc_count[last_file][last_line] += 1
                stats.memory_aggregate_footprint[last_file][
                    last_line
                ] += stats.memory_current_highwater_mark[last_file][last_line]
                stats.memory_current_footprint[last_file][last_line] = 0
                stats.memory_current_highwater_mark[last_file][last_line] = 0
                continue

            # Add the byte index to the set for this line (if it's not there already).
            stats.bytei_map[fname][lineno].add(bytei)
            count /= Scalene.BYTES_PER_MB
            if is_malloc:
                allocs += count
                curr += count
                assert curr <= stats.max_footprint
                malloc_pointer = pointer
                stats.memory_malloc_samples[fname][lineno] += count
                stats.memory_python_samples[fname][lineno] += (
                    python_fraction * count
                )
                stats.malloc_samples[fname] += 1
                stats.total_memory_malloc_samples += count
                # Update current and max footprints for this file & line.
                stats.memory_current_footprint[fname][lineno] += count
                stats.memory_current_highwater_mark[fname][lineno] = max(
                    stats.memory_current_highwater_mark[fname][lineno],
                    stats.memory_current_footprint[fname][lineno],
                )
                assert stats.current_footprint <= stats.max_footprint
                stats.memory_max_footprint[fname][lineno] = max(
                    stats.memory_current_footprint[fname][lineno],
                    stats.memory_max_footprint[fname][lineno],
                )
                # Ensure that the max footprint never goes above the true max footprint.
                # This is a work-around for a condition that in theory should never happen, but...
                stats.memory_max_footprint[fname][lineno] = min(
                    stats.max_footprint,
                    stats.memory_max_footprint[fname][lineno],
                )
                assert stats.current_footprint <= stats.max_footprint
                assert (
                    stats.memory_max_footprint[fname][lineno]
                    <= stats.max_footprint
                )
            else:
                assert action in [
                    Scalene.FREE_ACTION,
                    Scalene.FREE_ACTION_SAMPLED,
                ]
                curr -= count
                stats.memory_free_samples[fname][lineno] += count
                stats.memory_free_count[fname][lineno] += 1
                stats.total_memory_free_samples += count
                stats.memory_current_footprint[fname][lineno] -= count
                # Ensure that we never drop the current footprint below 0.
                stats.memory_current_footprint[fname][lineno] = max(
                    0, stats.memory_current_footprint[fname][lineno]
                )

            stats.per_line_footprint_samples[fname][lineno].append(
                [time.monotonic_ns() - Scalene.__start_time, max(0, curr)]
            )
            # If we allocated anything, then mark this as the last triggering malloc
            if allocs > 0:
                last_malloc = (
                    Filename(fname),
                    LineNumber(lineno),
                    Address(malloc_pointer),
                )
        stats.allocation_velocity = (
            stats.allocation_velocity[0] + (after - before),
            stats.allocation_velocity[1] + allocs,
        )
        if (
            Scalene.__args.memory_leak_detector
            and prevmax < stats.max_footprint
            and stats.max_footprint > 100
        ):
            stats.last_malloc_triggered = last_malloc
            fname, lineno, _ = last_malloc
            mallocs, frees = stats.leak_score[fname][lineno]
            stats.leak_score[fname][lineno] = (mallocs + 1, frees)

    @staticmethod
    def before_fork() -> None:
        """The parent process should invoke this function just before a fork.

        Invoked by replacement_fork.py.
        """
        Scalene.stop_signal_queues()

    @staticmethod
    def after_fork_in_parent(child_pid: int) -> None:
        """The parent process should invoke this function after a fork.

        Invoked by replacement_fork.py.
        """
        Scalene.add_child_pid(child_pid)
        Scalene.start_signal_queues()

    @staticmethod
    def after_fork_in_child() -> None:
        """
        Executed by a child process after a fork; mutates the
        current profiler into a child.

        Invoked by replacement_fork.py.
        """
        Scalene.__is_child = True

        Scalene.clear_metrics()
        if Scalene.__accelerator and Scalene.__accelerator.has_gpu():
            Scalene.__accelerator.reinit()
        # Note: __parent_pid of the topmost process is its own pid.
        Scalene.__pid = Scalene.__parent_pid
        if "off" not in Scalene.__args or not Scalene.__args.off:
            Scalene.enable_signals()

    @staticmethod
    def memcpy_sigqueue_processor(
        _signum: Union[
            Callable[[signal.Signals, FrameType], None],
            int,
            signal.Handlers,
            None,
        ],
        frame: FrameType,
    ) -> None:
        """Process memcpy signals (used in a ScaleneSigQueue)."""
        curr_pid = os.getpid()
        arr: List[Tuple[str, int, int, int, int]] = []
        # Process the input array.
        with contextlib.suppress(ValueError):
            while Scalene.__memcpy_mapfile.read():
                count_str = Scalene.__memcpy_mapfile.get_str()
                (
                    memcpy_time_str,
                    count_str2,
                    pid,
                    filename,
                    lineno,
                    bytei,
                ) = count_str.split(",")
                if int(curr_pid) != int(pid):
                    continue
                arr.append(
                    (
                        filename,
                        int(lineno),
                        int(bytei),
                        int(memcpy_time_str),
                        int(count_str2),
                    )
                )
        arr.sort()

        for item in arr:
            filename, linenum, byteindex, _memcpy_time, count = item
            fname = Filename(filename)
            line_no = LineNumber(linenum)
            byteidx = ByteCodeIndex(byteindex)
            # Add the byte index to the set for this line.
            Scalene.__stats.bytei_map[fname][line_no].add(byteidx)
            Scalene.__stats.memcpy_samples[fname][line_no] += int(count)

    @staticmethod
    @functools.lru_cache(None)
    def should_trace(filename: Filename, func: str) -> bool:
        """Return true if we should trace this filename and function."""
        if not filename:
            return False
        if Scalene.__profiler_base in filename:
            # Don't profile the profiler.
            return False
        if Scalene.__functions_to_profile:
            if filename in Scalene.__functions_to_profile:
                if func in {
                    fn.__code__.co_name
                    for fn in Scalene.__functions_to_profile[filename]
                }:
                    return True
            return False
        # Don't profile the Python libraries, unless overridden by --profile-all
        try:
            resolved_filename = str(pathlib.Path(filename).resolve())
        except OSError:
            # Not a file
            return False
        if not Scalene.__args.profile_all:
            for n in sysconfig.get_scheme_names():
                for p in sysconfig.get_path_names():
                    the_path = sysconfig.get_path(p, n)
                    libdir = str(pathlib.Path(the_path).resolve())
                    if libdir in resolved_filename:
                        return False

        # Generic handling follows (when no @profile decorator has been used).
        # TODO [EDB]: add support for this in traceconfig.cpp
        profile_exclude_list = Scalene.__args.profile_exclude.split(",")
        if any(
            prof in filename for prof in profile_exclude_list if prof != ""
        ):
            return False
        if filename.startswith("_ipython-input-"):
            # Profiling code created in a Jupyter cell:
            # create a file to hold the contents.
            import IPython

            if result := re.match(r"_ipython-input-([0-9]+)-.*", filename):
                # Write the cell's contents into the file.
                cell_contents = (
                    IPython.get_ipython().history_manager.input_hist_raw[
                        int(result[1])
                    ]
                )
                with open(filename, "w+") as f:
                    f.write(cell_contents)
                return True
        # If (a) `profile-only` was used, and (b) the file matched
        # NONE of the provided patterns, don't profile it.
        profile_only_set = set(Scalene.__args.profile_only.split(","))
        if profile_only_set and all(
            prof not in filename for prof in profile_only_set
        ):
            return False
        if filename[0] == "<" and filename[-1] == ">":
            # Special non-file
            return False
        # Now we've filtered out any non matches to profile-only patterns.
        # If `profile-all` is specified, profile this file.
        if Scalene.__args.profile_all:
            return True
        # Profile anything in the program's directory or a child directory,
        # but nothing else, unless otherwise specified.
        filename = Filename(
            os.path.normpath(os.path.join(Scalene.__program_path, filename))
        )
        return Scalene.__program_path in filename

    __done = False

    @staticmethod
    def start() -> None:
        """Initiate profiling."""
        if not Scalene.__initialized:
            print(
                "ERROR: Do not try to invoke `start` if you have not called Scalene using one of the methods\n"
                "in https://github.com/plasma-umass/scalene#using-scalene\n"
                "(The most likely issue is that you need to run your code with `scalene`, not `python`).",
                file=sys.stderr,
            )
            sys.exit(1)
        Scalene.__stats.start_clock()
        Scalene.enable_signals()
        Scalene.__start_time = time.monotonic_ns()
        Scalene.__done = False

        if Scalene.__args.memory:
            from scalene import pywhere  # type: ignore

            pywhere.set_scalene_done_false()

    @staticmethod
    def stop() -> None:
        """Complete profiling."""
        Scalene.__done = True
        if Scalene.__args.memory:
            from scalene import pywhere  # type: ignore

            pywhere.set_scalene_done_true()

        Scalene.disable_signals()
        Scalene.__stats.stop_clock()
        if Scalene.__args.outfile:
            Scalene.__profile_filename = os.path.join(
                os.path.dirname(Scalene.__args.outfile),
                os.path.basename(Scalene.__profile_filename),
            )

        if (
            Scalene.__args.web
            and not Scalene.__args.cli
            and not Scalene.__is_child
        ):
            # First, check for a browser.
            try:
                if not find_browser():
                    # Could not open a graphical web browser tab;
                    # act as if --web was not specified
                    Scalene.__args.web = False
                else:
                    # Force JSON output to profile.json.
                    Scalene.__args.json = True
                    Scalene.__output.html = False
                    Scalene.__output.output_file = Scalene.__profile_filename
            except Exception:
                # Couldn't find a browser.
                Scalene.__args.web = False

            # If so, set variables appropriately.
            if Scalene.__args.web and Scalene.in_jupyter():
                # Force JSON output to profile.json.
                Scalene.__args.json = True
                Scalene.__output.html = False
                Scalene.__output.output_file = Scalene.__profile_filename

    @staticmethod
    def is_done() -> bool:
        """Return true if Scalene has stopped profiling."""
        return Scalene.__done

    @staticmethod
    def start_signal_handler(
        _signum: Union[
            Callable[[signal.Signals, FrameType], None],
            int,
            signal.Handlers,
            None,
        ],
        _this_frame: Optional[FrameType],
    ) -> None:
        """Respond to a signal to start or resume profiling (--on).

        See scalene_parseargs.py.
        """
        for pid in Scalene.child_pids:
            Scalene.__orig_kill(pid, Scalene.__signals.start_profiling_signal)
        Scalene.start()

    @staticmethod
    def stop_signal_handler(
        _signum: Union[
            Callable[[signal.Signals, FrameType], None],
            int,
            signal.Handlers,
            None,
        ],
        _this_frame: Optional[FrameType],
    ) -> None:
        """Respond to a signal to suspend profiling (--off).

        See scalene_parseargs.py.
        """
        for pid in Scalene.child_pids:
            Scalene.__orig_kill(pid, Scalene.__signals.stop_profiling_signal)
        Scalene.stop()
        # Output the profile if `--outfile` was set to a file.
        if Scalene.__output.output_file:
            Scalene.output_profile(sys.argv)

    @staticmethod
    def disable_signals(retry: bool = True) -> None:
        """Turn off the profiling signals."""
        if sys.platform == "win32":
            Scalene.timer_signals = False
            return
        try:
            Scalene.__orig_setitimer(Scalene.__signals.cpu_timer_signal, 0)
            for sig in [
                Scalene.__signals.malloc_signal,
                Scalene.__signals.free_signal,
                Scalene.__signals.memcpy_signal,
            ]:
                Scalene.__orig_signal(sig, signal.SIG_IGN)
            Scalene.stop_signal_queues()
        except Exception:
            # Retry just in case we get interrupted by one of our own signals.
            if retry:
                Scalene.disable_signals(retry=False)

    @staticmethod
    def exit_handler() -> None:
        """When we exit, disable all signals."""
        Scalene.disable_signals()
        # Delete the temporary directory.
        with contextlib.suppress(Exception):
            if not Scalene.__pid:
                Scalene.__python_alias_dir.cleanup()  # type: ignore
        with contextlib.suppress(Exception):
            os.remove(f"/tmp/scalene-malloc-lock{os.getpid()}")

    def profile_code(
        self,
        code: str,
        the_globals: Dict[str, str],
        the_locals: Dict[str, str],
        left: List[str],
    ) -> int:
        """Initiate execution and profiling."""
        if Scalene.__args.memory:
            from scalene import pywhere  # type: ignore

            pywhere.populate_struct()
        # If --off is set, tell all children to not profile and stop profiling before we even start.
        if "off" not in Scalene.__args or not Scalene.__args.off:
            self.start()
        # Run the code being profiled.
        exit_status = 0
        try:
            exec(code, the_globals, the_locals)
        except SystemExit as se:
            # Intercept sys.exit and propagate the error code.
            exit_status = se.code if isinstance(se.code, int) else 1
        except KeyboardInterrupt:
            # Cleanly handle keyboard interrupts (quits execution and dumps the profile).
            print("Scalene execution interrupted.", file=sys.stderr)
        except Exception as e:
            print(f"{Scalene.__error_message}:\n", e, file=sys.stderr)
            traceback.print_exc()
            exit_status = 1
        finally:
            self.stop()
            if Scalene.__args.memory:
                pywhere.disable_settrace()
                pywhere.depopulate_struct()
            # Leaving here in case of reversion
            # sys.settrace(None)
            stats = Scalene.__stats
            (last_file, last_line, _) = Scalene.__last_profiled
            stats.memory_malloc_count[last_file][last_line] += 1
            stats.memory_aggregate_footprint[last_file][
                last_line
            ] += stats.memory_current_highwater_mark[last_file][last_line]
            # If we've collected any samples, dump them.
            did_output = Scalene.output_profile(left)
            if not did_output:
                print(
                    "Scalene: The specified code did not run for long enough to profile.",
                    file=sys.stderr,
                )
                # Print out hints to explain why the above message may have been printed.
                if not Scalene.__args.profile_all:
                    # if --profile-all was not specified, suggest it
                    # as a way to profile otherwise excluded code
                    # (notably Python libraries, which are excluded by
                    # default).
                    print(
                        "By default, Scalene only profiles code in the file executed and its subdirectories.",
                        file=sys.stderr,
                    )
                    print(
                        "To track the time spent in all files, use the `--profile-all` option.",
                        file=sys.stderr,
                    )
                elif (
                    Scalene.__args.profile_only
                    or Scalene.__args.profile_exclude
                ):
                    # if --profile-only or --profile-exclude were
                    # specified, suggest that the patterns might be
                    # excluding too many files. Collecting the
                    # previously filtered out files could allow
                    # suggested fixes (as in, remove foo because it
                    # matches too many files).
                    print(
                        "The patterns used in `--profile-only` or `--profile-exclude` may be filtering out too many files.",
                        file=sys.stderr,
                    )
                else:
                    # if none of the above cases hold, indicate that
                    # Scalene can only profile code that runs for at
                    # least one second or allocates some threshold
                    # amount of memory.
                    print(
                        "Scalene can only profile code that runs for at least one second or allocates at least 10MB.",
                        file=sys.stderr,
                    )
            if not (
                did_output
                and Scalene.__args.web
                and not Scalene.__args.cli
                and not Scalene.__is_child
            ):
                return exit_status

            if Scalene.__args.web:
                # Only generate HTML file if needed for display in the browser.
                generate_html(
                    profile_fname=Scalene.__profile_filename,
                    output_fname=(
                        Scalene.__profiler_html
                    ),
                )
            if Scalene.in_jupyter():
                from scalene.scalene_jupyter import ScaleneJupyter

                port = ScaleneJupyter.find_available_port(8181, 9000)
                if not port:
                    print(
                        "Scalene error: could not find an available port.",
                        file=sys.stderr,
                    )
                else:
                    ScaleneJupyter.display_profile(
                        port, Scalene.__profiler_html
                    )
            else:
                if not Scalene.__args.no_browser:
                    # Remove any interposition libraries from the environment before opening the browser.
                    # See also scalene/scalene_preload.py
                    old_dyld = os.environ.pop("DYLD_INSERT_LIBRARIES", "")
                    old_ld = os.environ.pop("LD_PRELOAD", "")
                    output_fname = (
                        f"{os.getcwd()}{os.sep}{Scalene.__profiler_html}"
                    )
                    if Scalene.__pid == 0:
                        # Only open a browser tab for the parent.
                        dir = os.path.dirname(__file__)
                        subprocess.Popen(
                            [
                                Scalene.__orig_python,
                                f"{dir}{os.sep}launchbrowser.py",
                                output_fname,
                                str(scalene.scalene_config.SCALENE_PORT),
                            ],
                            stdout=subprocess.DEVNULL,
                            stderr=subprocess.DEVNULL,
                        )
                    # Restore them.
                    os.environ.update(
                        {
                            "DYLD_INSERT_LIBRARIES": old_dyld,
                            "LD_PRELOAD": old_ld,
                        }
                    )

        return exit_status

    @staticmethod
    def process_args(args: argparse.Namespace) -> None:
        """Process all arguments."""
        Scalene.__args = ScaleneArguments(**vars(args))
        Scalene.__next_output_time = (
            time.perf_counter() + Scalene.__args.profile_interval
        )
        Scalene.__output.html = Scalene.__args.html
        if Scalene.__args.outfile:
            Scalene.__output.output_file = os.path.abspath(
                os.path.expanduser(Scalene.__args.outfile)
            )
        Scalene.__is_child = Scalene.__args.pid != 0
        # the pid of the primary profiler
        Scalene.__parent_pid = Scalene.__args.pid if Scalene.__is_child else os.getpid()
        # Don't profile the GPU if not enabled (i.e., either no options or --cpu and/or --memory, but no --gpu).
        if not Scalene.__args.gpu:
            Scalene.__output.gpu = False
            Scalene.__json.gpu = False

    @staticmethod
    def set_initialized() -> None:
        """Indicate that Scalene has been initialized and is ready to begin profiling."""
        Scalene.__initialized = True

    @staticmethod
    def main() -> None:
        """Initialize and profile."""
        (
            args,
            left,
        ) = ScaleneParseArgs.parse_args()
        # Try to profile an accelerator if one is found and `--gpu` is selected / it's the default (see ScaleneArguments).
        if args.gpu:
            if platform.system() == "Darwin":
                from scalene.scalene_apple_gpu import ScaleneAppleGPU

                Scalene.__accelerator = ScaleneAppleGPU()
            else:
                from scalene.scalene_nvidia_gpu import ScaleneNVIDIAGPU  # type: ignore

                Scalene.__accelerator = ScaleneNVIDIAGPU()

                if not Scalene.__accelerator.has_gpu():
                    # Failover to try Neuron
                    from scalene.scalene_neuron import ScaleneNeuron

                    Scalene.__accelerator = ScaleneNeuron()

            Scalene.__output.gpu = Scalene.__accelerator.has_gpu()
            Scalene.__json.gpu = Scalene.__output.gpu
            Scalene.__json.gpu_device = Scalene.__accelerator.gpu_device()

        else:
            Scalene.__accelerator = None
            Scalene.__output.gpu = False
            Scalene.__json.gpu = False
            Scalene.__json.gpu_device = ""

        Scalene.set_initialized()
        Scalene.run_profiler(args, left)

    @staticmethod
    def register_files_to_profile() -> None:
        """Tells the pywhere module, which tracks memory, which files to profile."""
        from scalene import pywhere  # type: ignore

        profile_only_list = Scalene.__args.profile_only.split(",")

        pywhere.register_files_to_profile(
            list(Scalene.__files_to_profile) + profile_only_list,
            Scalene.__program_path,
            Scalene.__args.profile_all,
        )

    @staticmethod
    def run_profiler(
        args: argparse.Namespace, left: List[str], is_jupyter: bool = False
    ) -> None:
        """Set up and initiate profiling."""
        # Set up signal handlers for starting and stopping profiling.
        if is_jupyter:
            Scalene.set_in_jupyter()
        if not Scalene.__initialized:
            print(
                "ERROR: Do not try to manually invoke `run_profiler`.\n"
                "To invoke Scalene programmatically, see the usage noted in https://github.com/plasma-umass/scalene#using-scalene",
                file=sys.stderr,
            )
            sys.exit(1)
        if sys.platform != "win32":
            for sig, handler in [
                (
                    Scalene.__signals.start_profiling_signal,
                    Scalene.start_signal_handler,
                ),
                (
                    Scalene.__signals.stop_profiling_signal,
                    Scalene.stop_signal_handler,
                ),
            ]:
                Scalene.__orig_signal(sig, handler)
                Scalene.__orig_siginterrupt(sig, False)
        Scalene.__orig_signal(signal.SIGINT, Scalene.interruption_handler)
        did_preload = (
            False if is_jupyter else ScalenePreload.setup_preload(args)
        )
        if not did_preload:
            with contextlib.suppress(Exception):
                # If running in the background, print the PID.
                if os.getpgrp() != os.tcgetpgrp(sys.stdout.fileno()):
                    # In the background.
                    print(
                        f"Scalene now profiling process {os.getpid()}",
                        file=sys.stderr,
                    )
                    print(
                        f"  to disable profiling: python3 -m scalene.profile --off --pid {os.getpid()}",
                        file=sys.stderr,
                    )
                    print(
                        f"  to resume profiling:  python3 -m scalene.profile --on  --pid {os.getpid()}",
                        file=sys.stderr,
                    )
        Scalene.__stats.clear_all()
        sys.argv = left
        with contextlib.suppress(Exception):
            if not is_jupyter:
                multiprocessing.set_start_method("fork")
        spec = None
        try:
            Scalene.process_args(args)
            progs = None
            exit_status = 0
            try:
                # Handle direct invocation of a string by executing the string and returning.
                if len(sys.argv) >= 2 and sys.argv[0] == "-c":
                    try:
                        exec(sys.argv[1])
                    except SyntaxError:
                        traceback.print_exc()
                        sys.exit(1)
                    sys.exit(0)

                if len(sys.argv) >= 2 and sys.argv[0] == "-m":
                    module = True

                    # Remove -m and the provided module name
                    _, mod_name, *sys.argv = sys.argv

                    # Given `some.module`, find the path of the corresponding
                    # some/module/__main__.py or some/module.py file to run.
                    _, spec, _ = _get_module_details(mod_name)
                    if not spec.origin:
                        raise FileNotFoundError
                    # Prepend the found .py file to arguments
                    sys.argv.insert(0, spec.origin)
                else:
                    module = False

                # Look for something ending in '.py'. Treat the first one as our executable.
                progs = [x for x in sys.argv if re.match(r".*\.py$", x)]
                # Just in case that didn't work, try sys.argv[0] and __file__.
                with contextlib.suppress(Exception):
                    progs.extend((sys.argv[0], __file__))
                if not progs:
                    raise FileNotFoundError
                # Use the full absolute path of the program being profiled, expanding ~ if need be.
                prog_name = os.path.abspath(os.path.expanduser(progs[0]))
                with open(
                    prog_name, "r", encoding="utf-8"
                ) as prog_being_profiled:
                    # Read in the code and compile it.
                    code: Any = ""
                    try:
                        code = compile(
                            prog_being_profiled.read(),
                            prog_name,
                            "exec",
                        )
                    except SyntaxError:
                        traceback.print_exc()
                        sys.exit(1)
                    # Push the program's path.
                    program_path = Filename(os.path.dirname(prog_name))
                    if not module:
                        sys.path.insert(0, program_path)
                        # NOTE: Python, in its standard mode of operation,
                        # places the root of the module tree at the directory of
                        # the entrypoint script. This is different in how things
                        # work with the `-m` mode of operation, so for now we do not
                        # surface this in Scalene
                        #
                        # TODO: Add in entrypoint_dir logic for `-m` operation
                        Scalene.__entrypoint_dir = program_path
                    # If a program path was specified at the command-line, use it.
                    if len(Scalene.__args.program_path) > 0:
                        Scalene.__program_path = Filename(
                            os.path.abspath(args.program_path)
                        )
                    else:
                        # Otherwise, use the invoked directory.
                        Scalene.__program_path = program_path
                    # Grab local and global variables.
                    if Scalene.__args.memory:
                        Scalene.register_files_to_profile()
                    import __main__

                    the_locals = __main__.__dict__
                    the_globals = __main__.__dict__
                    # Splice in the name of the file being executed instead of the profiler.
                    the_globals["__file__"] = prog_name
                    # This part works because of the order in which Python attempts to resolve names--
                    # Within a given context, it first tries to look for __package__, and then for __spec__.
                    # __spec__ is a ModuleSpec object that carries a lot of extra machinery and requires
                    # extra effort to create (it seems, at least).
                    #
                    # __spec__ was originally set to none because the __globals__ here has the Scalene ModuleSpec
                    # but it doesn't seem like that was enough. Setting the __package__, as below, seems to be enough to make
                    # it look in the right place
                    the_globals["__spec__"] = None
                    if spec is not None:
                        name = spec.name
                        the_globals["__package__"] = name.split(".")[0]
                    # Do a GC before we start.
                    gc.collect()
                    # Start the profiler.
                    profiler = Scalene(args, Filename(prog_name))
                    try:
                        # We exit with this status (returning error code as appropriate).
                        exit_status = profiler.profile_code(
                            code, the_locals, the_globals, left
                        )
                        if not is_jupyter:
                            sys.exit(exit_status)
                    except StopJupyterExecution:
                        # Running in Jupyter notebooks
                        pass
                    except AttributeError:
                        # don't let the handler below mask programming errors
                        raise
                    except Exception as ex:
                        template = "Scalene: An exception of type {0} occurred. Arguments:\n{1!r}"
                        message = template.format(type(ex).__name__, ex.args)
                        print(message, file=sys.stderr)
                        print(traceback.format_exc(), file=sys.stderr)
            except (FileNotFoundError, IOError):
                if progs:
                    print(
                        f"Scalene: could not find input file {prog_name}",
                        file=sys.stderr,
                    )
                else:
                    print("Scalene: no input file specified.", file=sys.stderr)
                sys.exit(1)
        except SystemExit as e:
            exit_status = e.code if isinstance(e.code, int) else 1

        except StopJupyterExecution:
            pass
        except Exception:
            print(
                "Scalene failed to initialize.\n" + traceback.format_exc(),
                file=sys.stderr,
            )
            sys.exit(1)
        finally:
            with contextlib.suppress(Exception):
                for mapfile in [
                    Scalene.__malloc_mapfile,
                    Scalene.__memcpy_mapfile,
                ]:
                    mapfile.close()
                    if not Scalene.__is_child:
                        mapfile.cleanup()
            if not is_jupyter:
                sys.exit(exit_status)


if __name__ == "__main__":
    Scalene.main()<|MERGE_RESOLUTION|>--- conflicted
+++ resolved
@@ -369,51 +369,6 @@
             )
             Scalene.update_line()
 
-<<<<<<< HEAD
-    @staticmethod
-    def invalidate_lines_python(
-        frame: FrameType, _event: str, _arg: str
-    ) -> Any:
-        """Mark the last_profiled information as invalid as soon as we execute a different line of code."""
-        try:
-            # If we are still on the same line, return.
-            ff = frame.f_code.co_filename
-            fl = frame.f_lineno
-            (fname, lineno, lasti) = Scalene.__last_profiled
-            if (ff == fname) and (fl == lineno):
-                return Scalene.invalidate_lines_python
-            # Different line: stop tracing this frame.
-            frame.f_trace = None
-            frame.f_trace_lines = False
-            if on_stack(frame, fname, lineno):
-                # We are still on the same line, but somewhere up the stack
-                # (since we returned when it was the same line in this
-                # frame). Stop tracing in this frame.
-                return None
-            # We are on a different line; stop tracing and increment the count.
-            sys.settrace(None)
-            Scalene.update_profiled()
-            Scalene.__last_profiled_invalidated = True
-
-            Scalene.__last_profiled = (
-                Filename("NADA"),
-                LineNumber(0),
-                ByteCodeIndex(0),
-                #     Filename(ff),
-                #     LineNumber(fl),
-                #     ByteCodeIndex(frame.f_lasti),
-            )
-            return None
-        except AttributeError:
-            # This can happen when Scalene shuts down.
-            return None
-        except Exception as e:
-            print(f"{Scalene.__error_message}:\n", e, file=sys.stderr)
-            traceback.print_exc()
-            return None
-
-=======
->>>>>>> b9ad0a56
     @classmethod
     def clear_metrics(cls) -> None:
         """Clear the various states for forked processes."""
@@ -571,9 +526,6 @@
         ):
             Scalene.update_profiled()
         pywhere.set_last_profiled_invalidated_false()
-<<<<<<< HEAD
-        Scalene.__last_profiled = (
-=======
         # In the setprofile callback, we rely on 
         # __last_profiled always having the same memory address. 
         # This is an optimization to not have to traverse the Scalene profiler
@@ -583,7 +535,6 @@
         # which created a new list object and set the __last_profiled attribute to the new list. This 
         # made the object held in `pywhere.cpp` out of date, and caused the profiler to not update the last profiled line.
         Scalene.__last_profiled[:] = [
->>>>>>> b9ad0a56
             Filename(f.f_code.co_filename),
             LineNumber(f.f_lineno),
             ByteCodeIndex(f.f_lasti),
