--- conflicted
+++ resolved
@@ -19,11 +19,6 @@
 import contextlib
 import functools
 import gc
-<<<<<<< HEAD
-import http.server
-import importlib.util
-=======
->>>>>>> 83d09ce8
 import inspect
 import json
 import math
