--- conflicted
+++ resolved
@@ -44,16 +44,6 @@
 
     orig_sys_executable = sys.executable
 
-<<<<<<< HEAD
-    sys.executable = python_alias_dir / all_python_names[0]
-    sys.executable = str(sys.executable)
-    if sys.platform != "win32":
-        sys.executable = str(sys.executable)
-
-    if sys.platform == "win32" and sys.executable.endswith(".exe"):
-        # Replace the .exe extension with .bat
-        sys.executable = os.path.splitext(sys.executable)[0] + ".bat"
-=======
     # Compute the new sys executable path
     sys_executable_path = python_alias_dir / all_python_names[0]
 
@@ -62,6 +52,5 @@
         sys_executable_path = sys_executable_path.with_suffix(".bat")
 
     sys.executable = str(sys_executable_path)
->>>>>>> 2aa5ebe5
 
     return orig_sys_executable