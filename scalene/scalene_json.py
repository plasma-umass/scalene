import copy
import math
import random
import re

from collections import defaultdict
from enum import Enum
from operator import itemgetter
from pathlib import Path
from pydantic import BaseModel, Field, NonNegativeFloat, NonNegativeInt, PositiveInt, StrictBool, ValidationError, model_validator
from typing import Any, Callable, Dict, List, Optional

from scalene.scalene_leak_analysis import ScaleneLeakAnalysis
from scalene.scalene_statistics import Filename, LineNumber, ScaleneStatistics, StackStats
from scalene.scalene_analysis import ScaleneAnalysis


class GPUDevice(str, Enum):
    nvidia = "GPU"
    neuron = "Neuron"
    no_gpu = ""

class FunctionDetail(BaseModel):
    line: str
    lineno: LineNumber
    memory_samples: List[List[Any]]
    n_avg_mb: NonNegativeFloat
    n_copy_mb_s: NonNegativeFloat
    n_core_utilization : float = Field(..., ge=0, le=1)
    n_cpu_percent_c: float = Field(..., ge=0, le=100)
    n_cpu_percent_python: float = Field(..., ge=0, le=100)
    n_gpu_avg_memory_mb: NonNegativeFloat
    n_gpu_peak_memory_mb: NonNegativeFloat
    n_gpu_percent: float = Field(..., ge=0, le=100)
    n_growth_mb: NonNegativeFloat
    n_peak_mb: NonNegativeFloat
    n_malloc_mb: NonNegativeFloat
    n_mallocs: NonNegativeInt
    n_python_fraction: float = Field(..., ge=0, le=1)
    n_sys_percent: float = Field(..., ge=0, le=100)
    n_usage_fraction: float = Field(..., ge=0, le=1)

    @model_validator(mode="after")
    def check_cpu_percentages(self) -> Any:
        total_cpu_usage = math.floor(
            self.n_cpu_percent_c
            + self.n_cpu_percent_python
            + self.n_sys_percent
        )
        if total_cpu_usage > 100:
            raise ValueError(
                f"The sum of n_cpu_percent_c, n_cpu_percent_python, and n_sys_percent must be <= 100 but is {total_cpu_usage}"
            )
        return self


    @model_validator(mode="after")
    def check_gpu_memory(self) -> Any:
        if self.n_gpu_avg_memory_mb > self.n_gpu_peak_memory_mb:
            raise ValueError(
                "n_gpu_avg_memory_mb must be less than or equal to n_gpu_peak_memory_mb"
            )
        return self

    @model_validator(mode="after")
    def check_cpu_memory(self) -> Any:
        if self.n_avg_mb > self.n_peak_mb:
            raise ValueError(
                "n_avg_mb must be less than or equal to n_peak_mb"
            )
        return self
    
class LineDetail(FunctionDetail):
    start_outermost_loop: PositiveInt
    end_outermost_loop: PositiveInt
    start_region_line: PositiveInt
    end_region_line: PositiveInt

class LeakInfo(BaseModel):
    likelihood: NonNegativeFloat
    velocity_mb_s: NonNegativeFloat
    
class FileDetail(BaseModel):
    functions: List[FunctionDetail]
    imports: List[str]
    leaks: Dict[str, LeakInfo]
    lines: List[LineDetail]
    percent_cpu_time: NonNegativeFloat

class ScaleneJSONSchema(BaseModel):
    alloc_samples: NonNegativeInt
    args: Optional[List[str]] = None
    elapsed_time_sec: NonNegativeFloat
    entrypoint_dir: str
    filename: str
    files: Dict[str, FileDetail]
    gpu: StrictBool
    gpu_device: GPUDevice
    growth_rate: float
    max_footprint_fname: Optional[str]
    max_footprint_lineno: Optional[PositiveInt]
    max_footprint_mb: NonNegativeFloat
    max_footprint_python_fraction: NonNegativeFloat
    memory: StrictBool
    program: str
    samples: List[List[NonNegativeFloat]]
    stacks: List[List[Any]]
    

class ScaleneJSON:
    @staticmethod
    def memory_consumed_str(size_in_mb: float) -> str:
        """Return a string corresponding to amount of memory consumed."""
        gigabytes = size_in_mb // 1024
        terabytes = gigabytes // 1024
        if terabytes > 0:
            return f"{(size_in_mb / 1048576):3.3f} TB"
        elif gigabytes > 0:
            return f"{(size_in_mb / 1024):3.3f} GB"
        else:
            return f"{size_in_mb:3.3f} MB"

    @staticmethod
    def time_consumed_str(time_in_ms: float) -> str:
        hours = time_in_ms // 3600000
        minutes = (time_in_ms % 3600000) // 60000
        seconds = (time_in_ms % 60000) // 1000
        hours_exact = time_in_ms / 3600000
        minutes_exact = (time_in_ms % 3600000) / 60000
        seconds_exact = (time_in_ms % 60000) / 1000
        if hours > 0:
            return f"{hours_exact:.0f}h:{minutes_exact:.0f}m:{seconds_exact:3.3f}s"
        elif minutes > 0:
            return f"{minutes_exact:.0f}m:{seconds_exact:3.3f}s"
        elif seconds > 0:
            return f"{seconds_exact:3.3f}s"
        else:
            return f"{time_in_ms:3.3f}ms"

    # Default threshold for percent of CPU time to report a file.
    cpu_percent_threshold = 1

    # Default threshold for number of mallocs to report a file.
    malloc_threshold = 1  # 100

    # Fraction of the maximum footprint to use as granularity for memory timelines
    # (used for compression). E.g., 10 => 1/10th of the max.
    memory_granularity_fraction = 10

    # Maximum number of sparkline samples.
    max_sparkline_samples = 100

    def __init__(self) -> None:
        # where we write profile info
        self.output_file = ""

        # if we are on a GPU or not
        self.gpu = False
        self.gpu_device = ""

    def compress_samples(
        self, samples: List[Any], max_footprint: float
    ) -> Any:
        if len(samples) <= self.max_sparkline_samples:
            return samples

        new_samples = sorted(
            random.sample(
                list(map(tuple, samples)), self.max_sparkline_samples
            )
        )
        return new_samples

    # Profile output methods
    def output_profile_line(
        self,
        *,
        fname: Filename,
        fname_print: Filename,
        line_no: LineNumber,
        line: str,
        stats: ScaleneStatistics,
        profile_this_code: Callable[[Filename, LineNumber], bool],
        profile_memory: bool = False,
        force_print: bool = False,
    ) -> Dict[str, Any]:
        """Print at most one line of the profile (true == printed one)."""

        if not force_print and not profile_this_code(fname, line_no):
            return {
                "lineno": line_no,
                "line": line,
                "n_core_utilization": 0,
                "n_cpu_percent_c": 0,
                "n_cpu_percent_python": 0,
                "n_sys_percent": 0,
                "n_gpu_percent": 0,
                "n_gpu_avg_memory_mb": 0,
                "n_gpu_peak_memory_mb": 0,
                "n_peak_mb": 0,
                "n_growth_mb": 0,
                "n_avg_mb": 0,
                "n_mallocs": 0,
                "n_malloc_mb": 0,
                "n_usage_fraction": 0,
                "n_python_fraction": 0,
                "n_copy_mb_s": 0,
                "memory_samples": [],
            }

        # Prepare output values.
        n_cpu_samples_c = stats.cpu_stats.cpu_samples_c[fname][line_no]
        # Correct for negative CPU sample counts. This can happen
        # because of floating point inaccuracies, since we perform
        # subtraction to compute it.
        n_cpu_samples_c = max(0, n_cpu_samples_c)
        n_cpu_samples_python = stats.cpu_stats.cpu_samples_python[fname][line_no]
        n_gpu_samples = stats.gpu_stats.gpu_samples[fname][line_no]
        n_gpu_mem_samples = stats.gpu_stats.gpu_mem_samples[fname][line_no]

        # Compute percentages of CPU time.
        if stats.cpu_stats.total_cpu_samples:
            n_cpu_percent_c = n_cpu_samples_c * 100 / stats.cpu_stats.total_cpu_samples
            n_cpu_percent_python = (
                n_cpu_samples_python * 100 / stats.cpu_stats.total_cpu_samples
            )
        else:
            n_cpu_percent_c = 0
            n_cpu_percent_python = 0

        if True:
            if stats.gpu_stats.n_gpu_samples[fname][line_no]:
                n_gpu_percent = (
                    n_gpu_samples * 100 / stats.gpu_stats.n_gpu_samples[fname][line_no]
                )  # total_gpu_samples
            else:
                n_gpu_percent = 0

        # Now, memory stats.
        # Total volume of memory allocated.
        n_malloc_mb = stats.memory_stats.memory_malloc_samples[fname][line_no]
        # Number of distinct allocation calls (those from the same line are counted as 1).
        n_mallocs = stats.memory_stats.memory_malloc_count[fname][line_no]
        # Total volume of memory allocated by Python (not native code).
        n_python_malloc_mb = stats.memory_stats.memory_python_samples[fname][line_no]

        n_usage_fraction = (
            0
            if not stats.memory_stats.total_memory_malloc_samples
            else n_malloc_mb / stats.memory_stats.total_memory_malloc_samples
        )
        n_python_fraction = (
            0 if not n_malloc_mb else n_python_malloc_mb / n_malloc_mb
        )

        # Average memory consumed by this line.
        n_avg_mb = (
            stats.memory_stats.memory_aggregate_footprint[fname][line_no]
            if n_mallocs == 0
            else stats.memory_stats.memory_aggregate_footprint[fname][line_no] / n_mallocs
        )

        # Peak memory consumed by this line.
        n_peak_mb = stats.memory_stats.memory_max_footprint[fname][line_no]

        # Force the reporting of average to be no more than peak.
        # In principle, this should never happen, but...
        # assert n_avg_mb <= n_peak_mb
        if n_avg_mb > n_peak_mb:
            n_avg_mb = n_peak_mb

        n_cpu_percent = n_cpu_percent_c + n_cpu_percent_python

        # Adjust CPU time by utilization.
        mean_cpu_util = stats.cpu_stats.cpu_utilization[fname][line_no].mean()
        mean_core_util = stats.cpu_stats.core_utilization[fname][line_no].mean()
        n_sys_percent = n_cpu_percent * (1.0 - mean_cpu_util)
        n_cpu_percent_python *= mean_cpu_util
        n_cpu_percent_c *= mean_cpu_util
        del mean_cpu_util

        n_copy_b = stats.memory_stats.memcpy_samples[fname][line_no]
        if stats.elapsed_time:
            n_copy_mb_s = n_copy_b / (1024 * 1024 * stats.elapsed_time)
        else:
            n_copy_mb_s = 0

        stats.memory_stats.per_line_footprint_samples[fname][line_no] = (
            self.compress_samples(
                stats.memory_stats.per_line_footprint_samples[fname][line_no],
                stats.memory_stats.max_footprint,
            )
        )

        payload = {
            "line": line,
            "lineno": line_no,
            "memory_samples": stats.memory_stats.per_line_footprint_samples[fname][line_no],
            "n_avg_mb": n_avg_mb,
            "n_copy_mb_s": n_copy_mb_s,
            "n_core_utilization": mean_core_util,
            "n_cpu_percent_c": n_cpu_percent_c,
            "n_cpu_percent_python": n_cpu_percent_python,
            "n_gpu_avg_memory_mb": n_gpu_mem_samples.mean(),
            "n_gpu_peak_memory_mb": n_gpu_mem_samples.peak(),
            "n_gpu_percent": n_gpu_percent,
            "n_growth_mb": n_peak_mb,  # For backwards compatibility
            "n_peak_mb": n_peak_mb,
            "n_malloc_mb": n_malloc_mb,
            "n_mallocs": n_mallocs,
            "n_python_fraction": n_python_fraction,
            "n_sys_percent": n_sys_percent,
            "n_usage_fraction": n_usage_fraction,
        }
        try:
            FunctionDetail(**payload)
        except ValidationError as e:
            print("Warning: JSON failed validation:")
            print(e)
        return payload

    def output_profiles(
        self,
        program: Filename,
        stats: ScaleneStatistics,
        pid: int,
        profile_this_code: Callable[[Filename, LineNumber], bool],
        python_alias_dir: Path,
        program_path: Filename,
        entrypoint_dir: Filename,
        program_args: Optional[List[str]],
        profile_memory: bool = True,
        reduced_profile: bool = False,
    ) -> Dict[str, Any]:
        """Write the profile out."""
        # Get the children's stats, if any.
        if not pid:
            stats.merge_stats(python_alias_dir)
        # If we've collected any samples, dump them.
        if (
            not stats.cpu_stats.total_cpu_samples
            and not stats.memory_stats.total_memory_malloc_samples
            and not stats.memory_stats.total_memory_free_samples
            and not stats.gpu_stats.n_gpu_samples[program]
        ):
            # Nothing to output.
            return {}
        # Collect all instrumented filenames.
        all_instrumented_files: List[Filename] = list(
            set(
                list(stats.cpu_stats.cpu_samples_python.keys())
                + list(stats.cpu_stats.cpu_samples_c.keys())
                + list(stats.memory_stats.memory_free_samples.keys())
                + list(stats.memory_stats.memory_malloc_samples.keys())
                + list(stats.gpu_stats.gpu_samples.keys())
            )
        )
        if not all_instrumented_files:
            # We didn't collect samples in source files.
            return {}
        growth_rate = 0.0
        if profile_memory:
            stats.memory_stats.memory_footprint_samples = self.compress_samples(
                stats.memory_stats.memory_footprint_samples, stats.memory_stats.max_footprint
            )

            # Compute growth rate (slope), between 0 and 1.
            if stats.memory_stats.allocation_velocity[1] > 0:
                growth_rate = (
                    100.0
                    * stats.memory_stats.allocation_velocity[0]
                    / stats.memory_stats.allocation_velocity[1]
                )
        else:
            stats.memory_stats.memory_footprint_samples = []

        # Adjust the program name if it was a Jupyter cell.
        result = re.match(r"_ipython-input-([0-9]+)-.*", program)
        if result:
            program = Filename("[" + result.group(1) + "]")

        # Process the stacks to normalize by total number of CPU samples.
        for stk in stats.stacks:
            stack_stats = stats.stacks[stk]
            stats.stacks[stk] = StackStats(
                stack_stats.count,
                stack_stats.python_time / stats.cpu_stats.total_cpu_samples,
                stack_stats.c_time / stats.cpu_stats.total_cpu_samples,
                stack_stats.cpu_samples / stats.cpu_stats.total_cpu_samples,
            )

        # Convert stacks into a representation suitable for JSON dumping.
        stks = []
        for stk in stats.stacks:
            this_stk: List[str] = []
            this_stk.extend(str(frame) for frame in stk)
            stack_stats = stats.stacks[stk]
            # Convert StackStats to a dictionary
            stack_stats_dict = {
                "count": stack_stats.count,
                "python_time": stack_stats.python_time,
                "c_time": stack_stats.c_time,
                "cpu_samples": stack_stats.cpu_samples
            }
            stks.append((this_stk, stack_stats_dict))

        output: Dict[str, Any] = {
            "program": program,
            "entrypoint_dir": entrypoint_dir,
            "args": program_args,
            "filename": program_path,
            "alloc_samples": stats.memory_stats.alloc_samples,
            "elapsed_time_sec": stats.elapsed_time,
            "growth_rate": growth_rate,
            "max_footprint_mb": stats.memory_stats.max_footprint,
            "max_footprint_python_fraction": stats.memory_stats.max_footprint_python_fraction,
            "max_footprint_fname": (
                stats.memory_stats.max_footprint_loc[0] if stats.memory_stats.max_footprint_loc else None
            ),
            "max_footprint_lineno": (
                stats.memory_stats.max_footprint_loc[1] if stats.memory_stats.max_footprint_loc else None
            ),
            "files": {},
            "gpu": self.gpu,
            "gpu_device": self.gpu_device,
            "memory": profile_memory,
            "samples": stats.memory_stats.memory_footprint_samples,
            "stacks": stks,
        }

        # Build a list of files we will actually report on.
        report_files: List[Filename] = []
        # Sort in descending order of CPU cycles, and then ascending order by filename
        for fname in sorted(
            all_instrumented_files,
            key=lambda f: (-(stats.cpu_stats.cpu_samples[f]), f),
        ):
            fname = Filename(fname)
            try:
                percent_cpu_time = (
                    100
                    * stats.cpu_stats.cpu_samples[fname]
                    / stats.elapsed_time
                    # 100 * stats.cpu_samples[fname] / stats.total_cpu_samples
                )
            except ZeroDivisionError:
                percent_cpu_time = 0

            # Ignore files responsible for less than some percent of execution time and fewer than a threshold # of mallocs.
            if (
                sum(stats.memory_stats.memory_malloc_samples[fname].values()) < self.malloc_threshold
                and percent_cpu_time < self.cpu_percent_threshold
            ):
                continue

            report_files.append(fname)

        # Don't actually output the profile if we are a child process.
        # Instead, write info to disk for the main process to collect.
        if pid:
            stats.output_stats(pid, python_alias_dir)
            # Return a value to indicate that the stats were successfully
            # output to the proper directory
            return {"is_child": True}

        if len(report_files) == 0:
            return {}

        for fname in report_files:

            # If the file was actually a Jupyter (IPython) cell,
            # restore its name, as in "[12]".
            fname_print = fname

            result = re.match(r"_ipython-input-([0-9]+)-.*", fname_print)
            if result:
                fname_print = Filename("[" + result.group(1) + "]")

            # Leak analysis
            # First, compute AVERAGE memory consumption.
<<<<<<< HEAD
            avg_mallocs : Dict[LineNumber, float] = defaultdict(float)
=======
            avg_mallocs: Dict[LineNumber, float] = defaultdict(float)
>>>>>>> a5624f7f
            for line_no in stats.memory_stats.memory_malloc_count[fname]:
                n_malloc_mb = stats.memory_stats.memory_aggregate_footprint[fname][line_no]
                count = stats.memory_stats.memory_malloc_count[fname][line_no]
                if count:
                    avg_mallocs[line_no] = n_malloc_mb / count
                else:
                    # Setting to n_malloc_mb addresses the edge case where this allocation is the last line executed.
                    avg_mallocs[line_no] = n_malloc_mb

            avg_mallocs = dict(
                sorted(avg_mallocs.items(), key=itemgetter(1), reverse=True)
            )

            # Now only report potential leaks if the allocation
            # velocity (growth rate) is above some threshold.
            leaks = ScaleneLeakAnalysis.compute_leaks(
                growth_rate, stats, avg_mallocs, fname
            )

            # Sort in descending order by least likelihood
            leaks = sorted(leaks, key=itemgetter(1), reverse=True)

            reported_leaks = {}

            for leak_lineno, leak_likelihood, leak_velocity in leaks:
                reported_leaks[str(leak_lineno)] = {
                    "likelihood": leak_likelihood,
                    "velocity_mb_s": leak_velocity / stats.elapsed_time,
                }

            # Print header.
            if not stats.cpu_stats.total_cpu_samples:
                percent_cpu_time = 0
            else:
                percent_cpu_time = (
                    100 * stats.cpu_stats.cpu_samples[fname] / stats.cpu_stats.total_cpu_samples
                )

            # Print out the the profile for the source, line by line.
            full_fname = fname
            try:
                with open(full_fname, "r", encoding="utf-8") as source_file:
                    code_lines = source_file.readlines()

            except (FileNotFoundError, OSError):
                continue
            # Find all enclosing regions (loops or function defs) for each line of code.

            code_str = "".join(code_lines)

            enclosing_regions = ScaleneAnalysis.find_regions(code_str)
            outer_loop = ScaleneAnalysis.find_outermost_loop(code_str)
            imports = ScaleneAnalysis.get_native_imported_modules(code_str)

            output["files"][fname_print] = {
                "percent_cpu_time": percent_cpu_time,
                "lines": [],
                "leaks": reported_leaks,
                "imports": imports,
            }
            for lineno, line in enumerate(code_lines, start=1):
                # Protect against JS 'injection' in Python comments by replacing some characters with Unicode.
                # This gets unescaped in scalene-gui.js.
                line = line.replace("&", "\\u0026")
                line = line.replace("<", "\\u003c")
                line = line.replace(">", "\\u003e")
                profile_line = self.output_profile_line(
                    fname=fname,
                    fname_print=fname_print,
                    line_no=LineNumber(lineno),
                    line=line,
                    stats=stats,
                    profile_this_code=profile_this_code,
                    profile_memory=profile_memory,
                    force_print=False,
                )
                if profile_line:
                    profile_line["start_region_line"] = enclosing_regions[
                        lineno
                    ][0]
                    profile_line["end_region_line"] = enclosing_regions[
                        lineno
                    ][1]
                    profile_line["start_outermost_loop"] = outer_loop[lineno][
                        0
                    ]
                    profile_line["end_outermost_loop"] = outer_loop[lineno][1]

                    try:
                        LineDetail(**profile_line)
                    except ValidationError as e:
                        print("Warning: JSON failed validation:")
                        print(e)
                    
                    # When reduced-profile set, only output if the payload for the line is non-zero.
                    if reduced_profile:
                        profile_line_copy = copy.copy(profile_line)
                        del profile_line_copy["line"]
                        del profile_line_copy["lineno"]
                        if not any(profile_line_copy.values()):
                            continue
                    output["files"][fname_print]["lines"].append(profile_line)

            fn_stats = stats.build_function_stats(fname)
            # Check CPU samples and memory samples.
            print_fn_summary = False
            all_samples = set()
            all_samples |= set(fn_stats.cpu_stats.cpu_samples_python.keys())
            all_samples |= set(fn_stats.cpu_stats.cpu_samples_c.keys())
            all_samples |= set(fn_stats.memory_stats.memory_malloc_samples.keys())
            all_samples |= set(fn_stats.memory_stats.memory_free_samples.keys())
            all_samples |= set(fn_stats.gpu_stats.gpu_samples.keys())
            print_fn_summary = any(fn != fname for fn in all_samples)
            output["files"][fname_print]["functions"] = []
            if print_fn_summary:
                for fn_name in sorted(
                    all_samples,
                    key=lambda k: stats.firstline_map[k],
                ):
                    if fn_name == fname:
                        continue
                    profile_line = self.output_profile_line(
                        fname=fn_name,
                        fname_print=fn_name,
                        # line 1 is where function stats are
                        # accumulated; see
                        # ScaleneStatistics.build_function_stats
                        line_no=LineNumber(1),
                        line=fn_name,  # Set the source line to just the function name.
                        stats=fn_stats,
                        profile_this_code=profile_this_code,
                        profile_memory=profile_memory,
                        force_print=True,
                    )
                    if profile_line:
                        # Fix the line number to point to the first line of the function.
                        profile_line["lineno"] = stats.firstline_map[fn_name]
                        output["files"][fname_print]["functions"].append(
                            profile_line
                        )

        # Validate the schema
        try:
            ScaleneJSONSchema(**output)
        except ValidationError as e:
            print("Warning: JSON failed validation:")
            print(e)
        return output<|MERGE_RESOLUTION|>--- conflicted
+++ resolved
@@ -478,11 +478,7 @@
 
             # Leak analysis
             # First, compute AVERAGE memory consumption.
-<<<<<<< HEAD
-            avg_mallocs : Dict[LineNumber, float] = defaultdict(float)
-=======
             avg_mallocs: Dict[LineNumber, float] = defaultdict(float)
->>>>>>> a5624f7f
             for line_no in stats.memory_stats.memory_malloc_count[fname]:
                 n_malloc_mb = stats.memory_stats.memory_aggregate_footprint[fname][line_no]
                 count = stats.memory_stats.memory_malloc_count[fname][line_no]
